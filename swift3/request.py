--- conflicted
+++ resolved
@@ -242,7 +242,6 @@
 
         :return : dict of headers to sign, the keys are all lower case
         """
-<<<<<<< HEAD
         if 'headers_raw' in self.environ:  # eventlet >= 0.19.0
             # See https://github.com/eventlet/eventlet/commit/67ec999
             headers_lower_dict = defaultdict(list)
@@ -253,13 +252,8 @@
                                   for k, v in headers_lower_dict.items()}
         else:  # mostly-functional fallback
             headers_lower_dict = dict(
-                (k.lower().strip(), ' '.join((v or '').strip().split()))
+                (k.lower().strip(), ' '.join(_header_strip(v or '').split()))
                 for (k, v) in six.iteritems(self.headers))
-=======
-        headers_lower_dict = dict(
-            (k.lower().strip(), ' '.join(_header_strip(v or '').split()))
-            for (k, v) in six.iteritems(self.headers))
->>>>>>> 8da2c59b
 
         if 'host' in headers_lower_dict and re.match(
                 'Boto/2.[0-9].[0-2]',
@@ -745,17 +739,9 @@
         """
         Create 'StringToSign' value in Amazon terminology for v2.
         """
-<<<<<<< HEAD
-        buf = "%s\n%s\n%s\n" % (self.method,
-                                self.headers.get('Content-MD5', ''),
-                                self.headers.get('Content-Type') or '')
-=======
-        amz_headers = {}
-
         buf = [self.method,
                _header_strip(self.headers.get('Content-MD5', '')),
                _header_strip(self.headers.get('Content-Type') or '')]
->>>>>>> 8da2c59b
 
         if 'headers_raw' in self.environ:  # eventlet >= 0.19.0
             # See https://github.com/eventlet/eventlet/commit/67ec999
@@ -784,13 +770,8 @@
             # but as a sanity check...
             raise AccessDenied()
 
-<<<<<<< HEAD
         for key, value in sorted(amz_headers.items()):
-            buf += "%s:%s\n" % (key, value)
-=======
-        for k in sorted(key.lower() for key in amz_headers):
-            buf.append("%s:%s" % (k, amz_headers[k]))
->>>>>>> 8da2c59b
+            buf.append("%s:%s" % (key, value))
 
         path = self._canonical_uri()
         if self.query_string:
