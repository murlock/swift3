# Copyright (c) 2014 OpenStack Foundation
#
# Licensed under the Apache License, Version 2.0 (the "License");
# you may not use this file except in compliance with the License.
# You may obtain a copy of the License at
#
#    http://www.apache.org/licenses/LICENSE-2.0
#
# Unless required by applicable law or agreed to in writing, software
# distributed under the License is distributed on an "AS IS" BASIS,
# WITHOUT WARRANTIES OR CONDITIONS OF ANY KIND, either express or
# implied.
# See the License for the specific language governing permissions and
# limitations under the License.

import os
import time
import unittest
from mock import patch
from urllib import quote

from swift.common import swob
from swift.common.swob import Request
from swift.common.utils import json

from swift3.test.unit import Swift3TestCase
from swift3.etree import fromstring, tostring
from swift3.subresource import Owner, Grant, User, ACL, encode_acl, \
    decode_acl, ACLPublicRead
from swift3.test.unit.test_s3_acl import s3acl
from swift3.cfg import CONF
from swift3.utils import sysmeta_header, mktime, S3Timestamp
from swift3.request import MAX_32BIT_INT

xml = '<CompleteMultipartUpload>' \
    '<Part>' \
    '<PartNumber>1</PartNumber>' \
    '<ETag>HASH</ETag>' \
    '</Part>' \
    '<Part>' \
    '<PartNumber>2</PartNumber>' \
    '<ETag>"HASH"</ETag>' \
    '</Part>' \
    '</CompleteMultipartUpload>'

objects_template = \
    (('object/X/1', '2014-05-07T19:47:51.592270', 'HASH', 100),
     ('object/X/2', '2014-05-07T19:47:52.592270', 'HASH', 200))

multiparts_template = \
    (('object/X', '2014-05-07T19:47:50.592270', 'HASH', 1),
     ('object/X/1', '2014-05-07T19:47:51.592270', 'HASH', 11),
     ('object/X/2', '2014-05-07T19:47:52.592270', 'HASH', 21),
     ('object/Y', '2014-05-07T19:47:53.592270', 'HASH', 2),
     ('object/Y/1', '2014-05-07T19:47:54.592270', 'HASH', 12),
     ('object/Y/2', '2014-05-07T19:47:55.592270', 'HASH', 22),
     ('object/Z', '2014-05-07T19:47:56.592270', 'HASH', 3),
     ('object/Z/1', '2014-05-07T19:47:57.592270', 'HASH', 13),
     ('object/Z/2', '2014-05-07T19:47:58.592270', 'HASH', 23),
     ('subdir/object/Z', '2014-05-07T19:47:58.592270', 'HASH', 4),
     ('subdir/object/Z/1', '2014-05-07T19:47:58.592270', 'HASH', 41),
     ('subdir/object/Z/2', '2014-05-07T19:47:58.592270', 'HASH', 41))


class TestSwift3MultiUpload(Swift3TestCase):

    def setUp(self):
        super(TestSwift3MultiUpload, self).setUp()

        segment_bucket = '/v1/AUTH_test/bucket+segments'
        self.etag = '7dfa07a8e59ddbcd1dc84d4c4f82aea1'
        self.last_modified = 'Fri, 01 Apr 2014 12:00:00 GMT'
        put_headers = {'etag': self.etag, 'last-modified': self.last_modified}

        CONF.min_segment_size = 1

        objects = map(lambda item: {'name': item[0], 'last_modified': item[1],
                                    'hash': item[2], 'bytes': item[3]},
                      objects_template)
        object_list = json.dumps(objects)

        self.swift.register('PUT', segment_bucket,
                            swob.HTTPAccepted, {}, None)
        self.swift.register('GET', segment_bucket, swob.HTTPOk, {},
                            object_list)
        self.swift.register('HEAD', segment_bucket + '/object/X',
                            swob.HTTPOk, {'x-object-meta-foo': 'bar',
                                          'content-type': 'baz/quux'}, None)
        self.swift.register('PUT', segment_bucket + '/object/X',
                            swob.HTTPCreated, {}, None)
        self.swift.register('DELETE', segment_bucket + '/object/X',
                            swob.HTTPNoContent, {}, None)
        self.swift.register('GET', segment_bucket + '/object/invalid',
                            swob.HTTPNotFound, {}, None)
        self.swift.register('PUT', segment_bucket + '/object/X/1',
                            swob.HTTPCreated, put_headers, None)
        self.swift.register('DELETE', segment_bucket + '/object/X/1',
                            swob.HTTPNoContent, {}, None)
        self.swift.register('DELETE', segment_bucket + '/object/X/2',
                            swob.HTTPNoContent, {}, None)

        self.swift.register('HEAD', segment_bucket + '/object/Y',
                            swob.HTTPOk, {}, None)
        self.swift.register('PUT', segment_bucket + '/object/Y',
                            swob.HTTPCreated, {}, None)
        self.swift.register('DELETE', segment_bucket + '/object/Y',
                            swob.HTTPNoContent, {}, None)
        self.swift.register('PUT', segment_bucket + '/object/Y/1',
                            swob.HTTPCreated, {}, None)
        self.swift.register('DELETE', segment_bucket + '/object/Y/1',
                            swob.HTTPNoContent, {}, None)
        self.swift.register('DELETE', segment_bucket + '/object/Y/2',
                            swob.HTTPNoContent, {}, None)

        self.swift.register('HEAD', segment_bucket + '/object2/Z',
                            swob.HTTPOk, {}, None)
        self.swift.register('PUT', segment_bucket + '/object2/Z',
                            swob.HTTPCreated, {}, None)
        self.swift.register('DELETE', segment_bucket + '/object2/Z',
                            swob.HTTPNoContent, {}, None)
        self.swift.register('PUT', segment_bucket + '/object2/Z/1',
                            swob.HTTPCreated, {}, None)
        self.swift.register('DELETE', segment_bucket + '/object2/Z/1',
                            swob.HTTPNoContent, {}, None)
        self.swift.register('DELETE', segment_bucket + '/object2/Z/2',
                            swob.HTTPNoContent, {}, None)

    @s3acl
    def test_bucket_upload_part(self):
        req = Request.blank('/bucket?partNumber=1&uploadId=x',
                            environ={'REQUEST_METHOD': 'PUT'},
                            headers={'Authorization': 'AWS test:tester:hmac',
                                     'Date': self.get_date_header()})
        status, headers, body = self.call_swift3(req)
        self.assertEqual(self._get_error_code(body), 'InvalidRequest')

    @s3acl
    def test_object_multipart_uploads_list(self):
        req = Request.blank('/bucket/object?uploads',
                            environ={'REQUEST_METHOD': 'GET'},
                            headers={'Authorization': 'AWS test:tester:hmac',
                                     'Date': self.get_date_header()})
        status, headers, body = self.call_swift3(req)
        self.assertEqual(self._get_error_code(body), 'InvalidRequest')

    @s3acl
    def test_bucket_multipart_uploads_initiate(self):
        req = Request.blank('/bucket?uploads',
                            environ={'REQUEST_METHOD': 'POST'},
                            headers={'Authorization': 'AWS test:tester:hmac',
                                     'Date': self.get_date_header()})
        status, headers, body = self.call_swift3(req)
        self.assertEqual(self._get_error_code(body), 'InvalidRequest')

    @s3acl
    def test_bucket_list_parts(self):
        req = Request.blank('/bucket?uploadId=x',
                            environ={'REQUEST_METHOD': 'GET'},
                            headers={'Authorization': 'AWS test:tester:hmac',
                                     'Date': self.get_date_header()})
        status, headers, body = self.call_swift3(req)
        self.assertEqual(self._get_error_code(body), 'InvalidRequest')

    @s3acl
    def test_bucket_multipart_uploads_abort(self):
        req = Request.blank('/bucket?uploadId=x',
                            environ={'REQUEST_METHOD': 'DELETE'},
                            headers={'Authorization': 'AWS test:tester:hmac',
                                     'Date': self.get_date_header()})
        status, headers, body = self.call_swift3(req)
        self.assertEqual(self._get_error_code(body), 'InvalidRequest')

    @s3acl
    def test_bucket_multipart_uploads_complete(self):
        req = Request.blank('/bucket?uploadId=x',
                            environ={'REQUEST_METHOD': 'POST'},
                            headers={'Authorization': 'AWS test:tester:hmac',
                                     'Date': self.get_date_header()})
        status, headers, body = self.call_swift3(req)
        self.assertEqual(self._get_error_code(body), 'InvalidRequest')

    def _test_bucket_multipart_uploads_GET(self, query=None,
                                           multiparts=None):
        segment_bucket = '/v1/AUTH_test/bucket+segments'
        objects = multiparts or multiparts_template
        objects = map(lambda item: {'name': item[0], 'last_modified': item[1],
                                    'hash': item[2], 'bytes': item[3]},
                      objects)
        object_list = json.dumps(objects)
        self.swift.register('GET', segment_bucket, swob.HTTPOk, {},
                            object_list)

        query = '?uploads&' + query if query else '?uploads'
        req = Request.blank('/bucket/%s' % query,
                            environ={'REQUEST_METHOD': 'GET'},
                            headers={'Authorization': 'AWS test:tester:hmac',
                                     'Date': self.get_date_header()})
        return self.call_swift3(req)

    @s3acl
    def test_bucket_multipart_uploads_GET(self):
        status, headers, body = self._test_bucket_multipart_uploads_GET()
        elem = fromstring(body, 'ListMultipartUploadsResult')
        self.assertEqual(elem.find('Bucket').text, 'bucket')
        self.assertIsNone(elem.find('KeyMarker').text)
        self.assertIsNone(elem.find('UploadIdMarker').text)
        self.assertEqual(elem.find('NextUploadIdMarker').text, 'Z')
        self.assertEqual(elem.find('MaxUploads').text, '1000')
        self.assertEqual(elem.find('IsTruncated').text, 'false')
        self.assertEqual(len(elem.findall('Upload')), 4)
        objects = [(o[0], o[1][:-3] + 'Z') for o in multiparts_template]
        for u in elem.findall('Upload'):
            name = u.find('Key').text + '/' + u.find('UploadId').text
            initiated = u.find('Initiated').text
            self.assertTrue((name, initiated) in objects)
            self.assertEqual(u.find('Initiator/ID').text, 'test:tester')
            self.assertEqual(u.find('Initiator/DisplayName').text,
                             'test:tester')
            self.assertEqual(u.find('Owner/ID').text, 'test:tester')
            self.assertEqual(u.find('Owner/DisplayName').text, 'test:tester')
            self.assertEqual(u.find('StorageClass').text, 'STANDARD')
        self.assertEqual(status.split()[0], '200')

    @s3acl
    def test_bucket_multipart_uploads_GET_without_segment_bucket(self):
        segment_bucket = '/v1/AUTH_test/bucket+segments'
        self.swift.register('GET', segment_bucket, swob.HTTPNotFound, {}, '')

        req = Request.blank('/bucket?uploads',
                            environ={'REQUEST_METHOD': 'GET'},
                            headers={'Authorization': 'AWS test:tester:hmac',
                                     'Date': self.get_date_header()})

        status, haeaders, body = self.call_swift3(req)

        self.assertEqual(status.split()[0], '200')
        elem = fromstring(body, 'ListMultipartUploadsResult')
        self.assertEqual(elem.find('Bucket').text, 'bucket')
        self.assertIsNone(elem.find('KeyMarker').text)
        self.assertIsNone(elem.find('UploadIdMarker').text)
        self.assertIsNone(elem.find('NextUploadIdMarker').text)
        self.assertEqual(elem.find('MaxUploads').text, '1000')
        self.assertEqual(elem.find('IsTruncated').text, 'false')
        self.assertEqual(len(elem.findall('Upload')), 0)

    @s3acl
    @patch('swift3.request.get_container_info', lambda x, y: {'status': 404})
    def test_bucket_multipart_uploads_GET_without_bucket(self):
        self.swift.register('HEAD', '/v1/AUTH_test/bucket',
                            swob.HTTPNotFound, {}, '')
        req = Request.blank('/bucket?uploads',
                            environ={'REQUEST_METHOD': 'GET'},
                            headers={'Authorization': 'AWS test:tester:hmac',
                                     'Date': self.get_date_header()})
        status, haeaders, body = self.call_swift3(req)
        self.assertEqual(status.split()[0], '404')
        self.assertEqual(self._get_error_code(body), 'NoSuchBucket')

    @s3acl
    def test_bucket_multipart_uploads_GET_encoding_type_error(self):
        query = 'encoding-type=xml'
        status, headers, body = \
            self._test_bucket_multipart_uploads_GET(query)
        self.assertEqual(self._get_error_code(body), 'InvalidArgument')

    @s3acl
    def test_bucket_multipart_uploads_GET_maxuploads(self):
        query = 'max-uploads=2'
        status, headers, body = \
            self._test_bucket_multipart_uploads_GET(query)
        elem = fromstring(body, 'ListMultipartUploadsResult')
        self.assertEqual(len(elem.findall('Upload/UploadId')), 2)
        self.assertEqual(elem.find('NextKeyMarker').text, 'object')
        self.assertEqual(elem.find('NextUploadIdMarker').text, 'Y')
        self.assertEqual(elem.find('MaxUploads').text, '2')
        self.assertEqual(elem.find('IsTruncated').text, 'true')
        self.assertEqual(status.split()[0], '200')

    @s3acl
    def test_bucket_multipart_uploads_GET_str_maxuploads(self):
        query = 'max-uploads=invalid'
        status, headers, body = \
            self._test_bucket_multipart_uploads_GET(query)
        self.assertEqual(self._get_error_code(body), 'InvalidArgument')

    @s3acl
    def test_bucket_multipart_uploads_GET_negative_maxuploads(self):
        query = 'max-uploads=-1'
        status, headers, body = \
            self._test_bucket_multipart_uploads_GET(query)
        self.assertEqual(self._get_error_code(body), 'InvalidArgument')

    @s3acl
    def test_bucket_multipart_uploads_GET_maxuploads_over_default(self):
        query = 'max-uploads=1001'
        status, headers, body = \
            self._test_bucket_multipart_uploads_GET(query)
        elem = fromstring(body, 'ListMultipartUploadsResult')
        self.assertEqual(len(elem.findall('Upload/UploadId')), 4)
        self.assertEqual(elem.find('NextKeyMarker').text, 'subdir/object')
        self.assertEqual(elem.find('NextUploadIdMarker').text, 'Z')
        self.assertEqual(elem.find('MaxUploads').text, '1000')
        self.assertEqual(elem.find('IsTruncated').text, 'false')
        self.assertEqual(status.split()[0], '200')

    @s3acl
    def test_bucket_multipart_uploads_GET_maxuploads_over_max_32bit_int(self):
        query = 'max-uploads=%s' % (MAX_32BIT_INT + 1)
        status, headers, body = \
            self._test_bucket_multipart_uploads_GET(query)
        self.assertEqual(self._get_error_code(body), 'InvalidArgument')

    @s3acl
    def test_bucket_multipart_uploads_GET_with_id_and_key_marker(self):
        query = 'upload-id-marker=Y&key-marker=object'
        multiparts = \
            (('object/Y', '2014-05-07T19:47:53.592270', 'HASH', 2),
             ('object/Y/1', '2014-05-07T19:47:54.592270', 'HASH', 12),
             ('object/Y/2', '2014-05-07T19:47:55.592270', 'HASH', 22))

        status, headers, body = \
            self._test_bucket_multipart_uploads_GET(query, multiparts)
        elem = fromstring(body, 'ListMultipartUploadsResult')
        self.assertEqual(elem.find('KeyMarker').text, 'object')
        self.assertEqual(elem.find('UploadIdMarker').text, 'Y')
        self.assertEqual(len(elem.findall('Upload')), 1)
        objects = [(o[0], o[1][:-3] + 'Z') for o in multiparts]
        for u in elem.findall('Upload'):
            name = u.find('Key').text + '/' + u.find('UploadId').text
            initiated = u.find('Initiated').text
            self.assertTrue((name, initiated) in objects)
        self.assertEqual(status.split()[0], '200')

        _, path, _ = self.swift.calls_with_headers[-1]
        path, query_string = path.split('?', 1)
        query = {}
        for q in query_string.split('&'):
            key, arg = q.split('=')
            query[key] = arg
        self.assertEqual(query['format'], 'json')
        self.assertEqual(query['limit'], '1001')
        self.assertEqual(query['marker'], 'object/Y')

    @s3acl
    def test_bucket_multipart_uploads_GET_with_key_marker(self):
        query = 'key-marker=object'
        multiparts = \
            (('object/X', '2014-05-07T19:47:50.592270', 'HASH', 1),
             ('object/X/1', '2014-05-07T19:47:51.592270', 'HASH', 11),
             ('object/X/2', '2014-05-07T19:47:52.592270', 'HASH', 21),
             ('object/Y', '2014-05-07T19:47:53.592270', 'HASH', 2),
             ('object/Y/1', '2014-05-07T19:47:54.592270', 'HASH', 12),
             ('object/Y/2', '2014-05-07T19:47:55.592270', 'HASH', 22))
        status, headers, body = \
            self._test_bucket_multipart_uploads_GET(query, multiparts)
        elem = fromstring(body, 'ListMultipartUploadsResult')
        self.assertEqual(elem.find('KeyMarker').text, 'object')
        self.assertEqual(elem.find('NextKeyMarker').text, 'object')
        self.assertEqual(elem.find('NextUploadIdMarker').text, 'Y')
        self.assertEqual(len(elem.findall('Upload')), 2)
        objects = [(o[0], o[1][:-3] + 'Z') for o in multiparts]
        for u in elem.findall('Upload'):
            name = u.find('Key').text + '/' + u.find('UploadId').text
            initiated = u.find('Initiated').text
            self.assertTrue((name, initiated) in objects)
        self.assertEqual(status.split()[0], '200')

        _, path, _ = self.swift.calls_with_headers[-1]
        path, query_string = path.split('?', 1)
        query = {}
        for q in query_string.split('&'):
            key, arg = q.split('=')
            query[key] = arg
        self.assertEqual(query['format'], 'json')
        self.assertEqual(query['limit'], '1001')
        self.assertEqual(query['marker'], quote('object/~'))

    @s3acl
    def test_bucket_multipart_uploads_GET_with_prefix(self):
        query = 'prefix=X'
        multiparts = \
            (('object/X', '2014-05-07T19:47:50.592270', 'HASH', 1),
             ('object/X/1', '2014-05-07T19:47:51.592270', 'HASH', 11),
             ('object/X/2', '2014-05-07T19:47:52.592270', 'HASH', 21))
        status, headers, body = \
            self._test_bucket_multipart_uploads_GET(query, multiparts)
        elem = fromstring(body, 'ListMultipartUploadsResult')
        self.assertEqual(len(elem.findall('Upload')), 1)
        objects = [(o[0], o[1][:-3] + 'Z') for o in multiparts]
        for u in elem.findall('Upload'):
            name = u.find('Key').text + '/' + u.find('UploadId').text
            initiated = u.find('Initiated').text
            self.assertTrue((name, initiated) in objects)
        self.assertEqual(status.split()[0], '200')

        _, path, _ = self.swift.calls_with_headers[-1]
        path, query_string = path.split('?', 1)
        query = {}
        for q in query_string.split('&'):
            key, arg = q.split('=')
            query[key] = arg
        self.assertEqual(query['format'], 'json')
        self.assertEqual(query['limit'], '1001')
        self.assertEqual(query['prefix'], 'X')

    @s3acl
    def test_bucket_multipart_uploads_GET_with_delimiter(self):
        query = 'delimiter=/'
        multiparts = \
            (('object/X', '2014-05-07T19:47:50.592270', 'HASH', 1),
             ('object/X/1', '2014-05-07T19:47:51.592270', 'HASH', 11),
             ('object/X/2', '2014-05-07T19:47:52.592270', 'HASH', 21),
             ('object/Y', '2014-05-07T19:47:50.592270', 'HASH', 2),
             ('object/Y/1', '2014-05-07T19:47:51.592270', 'HASH', 21),
             ('object/Y/2', '2014-05-07T19:47:52.592270', 'HASH', 22),
             ('object/Z', '2014-05-07T19:47:50.592270', 'HASH', 3),
             ('object/Z/1', '2014-05-07T19:47:51.592270', 'HASH', 31),
             ('object/Z/2', '2014-05-07T19:47:52.592270', 'HASH', 32),
             ('subdir/object/X', '2014-05-07T19:47:50.592270', 'HASH', 4),
             ('subdir/object/X/1', '2014-05-07T19:47:51.592270', 'HASH', 41),
             ('subdir/object/X/2', '2014-05-07T19:47:52.592270', 'HASH', 42),
             ('subdir/object/Y', '2014-05-07T19:47:50.592270', 'HASH', 5),
             ('subdir/object/Y/1', '2014-05-07T19:47:51.592270', 'HASH', 51),
             ('subdir/object/Y/2', '2014-05-07T19:47:52.592270', 'HASH', 52),
             ('subdir2/object/Z', '2014-05-07T19:47:50.592270', 'HASH', 6),
             ('subdir2/object/Z/1', '2014-05-07T19:47:51.592270', 'HASH', 61),
             ('subdir2/object/Z/2', '2014-05-07T19:47:52.592270', 'HASH', 62))

        status, headers, body = \
            self._test_bucket_multipart_uploads_GET(query, multiparts)
        elem = fromstring(body, 'ListMultipartUploadsResult')
        self.assertEqual(len(elem.findall('Upload')), 3)
        self.assertEqual(len(elem.findall('CommonPrefixes')), 2)
        objects = [(o[0], o[1][:-3] + 'Z') for o in multiparts
                   if o[0].startswith('o')]
        prefixes = set([o[0].split('/')[0] + '/' for o in multiparts
                       if o[0].startswith('s')])
        for u in elem.findall('Upload'):
            name = u.find('Key').text + '/' + u.find('UploadId').text
            initiated = u.find('Initiated').text
            self.assertTrue((name, initiated) in objects)
        for p in elem.findall('CommonPrefixes'):
            prefix = p.find('Prefix').text
            self.assertTrue(prefix in prefixes)

        self.assertEqual(status.split()[0], '200')
        _, path, _ = self.swift.calls_with_headers[-1]
        path, query_string = path.split('?', 1)
        query = {}
        for q in query_string.split('&'):
            key, arg = q.split('=')
            query[key] = arg
        self.assertEqual(query['format'], 'json')
        self.assertEqual(query['limit'], '1001')
        self.assertTrue(query.get('delimiter') is None)

    @s3acl
    def test_bucket_multipart_uploads_GET_with_multi_chars_delimiter(self):
        query = 'delimiter=subdir'
        multiparts = \
            (('object/X', '2014-05-07T19:47:50.592270', 'HASH', 1),
             ('object/X/1', '2014-05-07T19:47:51.592270', 'HASH', 11),
             ('object/X/2', '2014-05-07T19:47:52.592270', 'HASH', 21),
             ('dir/subdir/object/X', '2014-05-07T19:47:50.592270',
              'HASH', 3),
             ('dir/subdir/object/X/1', '2014-05-07T19:47:51.592270',
              'HASH', 31),
             ('dir/subdir/object/X/2', '2014-05-07T19:47:52.592270',
              'HASH', 32),
             ('subdir/object/X', '2014-05-07T19:47:50.592270', 'HASH', 4),
             ('subdir/object/X/1', '2014-05-07T19:47:51.592270', 'HASH', 41),
             ('subdir/object/X/2', '2014-05-07T19:47:52.592270', 'HASH', 42),
             ('subdir/object/Y', '2014-05-07T19:47:50.592270', 'HASH', 5),
             ('subdir/object/Y/1', '2014-05-07T19:47:51.592270', 'HASH', 51),
             ('subdir/object/Y/2', '2014-05-07T19:47:52.592270', 'HASH', 52),
             ('subdir2/object/Z', '2014-05-07T19:47:50.592270', 'HASH', 6),
             ('subdir2/object/Z/1', '2014-05-07T19:47:51.592270', 'HASH', 61),
             ('subdir2/object/Z/2', '2014-05-07T19:47:52.592270', 'HASH', 62))

        status, headers, body = \
            self._test_bucket_multipart_uploads_GET(query, multiparts)
        elem = fromstring(body, 'ListMultipartUploadsResult')
        self.assertEqual(len(elem.findall('Upload')), 1)
        self.assertEqual(len(elem.findall('CommonPrefixes')), 2)
        objects = [(o[0], o[1][:-3] + 'Z') for o in multiparts
                   if o[0].startswith('object')]
        prefixes = ('dir/subdir', 'subdir')
        for u in elem.findall('Upload'):
            name = u.find('Key').text + '/' + u.find('UploadId').text
            initiated = u.find('Initiated').text
            self.assertTrue((name, initiated) in objects)
        for p in elem.findall('CommonPrefixes'):
            prefix = p.find('Prefix').text
            self.assertTrue(prefix in prefixes)

        self.assertEqual(status.split()[0], '200')
        _, path, _ = self.swift.calls_with_headers[-1]
        path, query_string = path.split('?', 1)
        query = {}
        for q in query_string.split('&'):
            key, arg = q.split('=')
            query[key] = arg
        self.assertEqual(query['format'], 'json')
        self.assertEqual(query['limit'], '1001')
        self.assertTrue(query.get('delimiter') is None)

    @s3acl
    def test_bucket_multipart_uploads_GET_with_prefix_and_delimiter(self):
        query = 'prefix=dir/&delimiter=/'
        multiparts = \
            (('dir/subdir/object/X', '2014-05-07T19:47:50.592270',
              'HASH', 4),
             ('dir/subdir/object/X/1', '2014-05-07T19:47:51.592270',
              'HASH', 41),
             ('dir/subdir/object/X/2', '2014-05-07T19:47:52.592270',
              'HASH', 42),
             ('dir/object/X', '2014-05-07T19:47:50.592270', 'HASH', 5),
             ('dir/object/X/1', '2014-05-07T19:47:51.592270', 'HASH', 51),
             ('dir/object/X/2', '2014-05-07T19:47:52.592270', 'HASH', 52))

        status, headers, body = \
            self._test_bucket_multipart_uploads_GET(query, multiparts)
        elem = fromstring(body, 'ListMultipartUploadsResult')
        self.assertEqual(len(elem.findall('Upload')), 1)
        self.assertEqual(len(elem.findall('CommonPrefixes')), 1)
        objects = [(o[0], o[1][:-3] + 'Z') for o in multiparts
                   if o[0].startswith('dir/o')]
        prefixes = ['dir/subdir/']
        for u in elem.findall('Upload'):
            name = u.find('Key').text + '/' + u.find('UploadId').text
            initiated = u.find('Initiated').text
            self.assertTrue((name, initiated) in objects)
        for p in elem.findall('CommonPrefixes'):
            prefix = p.find('Prefix').text
            self.assertTrue(prefix in prefixes)

        self.assertEqual(status.split()[0], '200')
        _, path, _ = self.swift.calls_with_headers[-1]
        path, query_string = path.split('?', 1)
        query = {}
        for q in query_string.split('&'):
            key, arg = q.split('=')
            query[key] = arg
        self.assertEqual(query['format'], 'json')
        self.assertEqual(query['limit'], '1001')
        self.assertEqual(query['prefix'], 'dir/')
        self.assertTrue(query.get('delimiter') is None)

    @patch('swift3.controllers.multi_upload.unique_id', lambda: 'X')
    def test_object_multipart_upload_initiate(self):
        req = Request.blank('/bucket/object?uploads',
                            environ={'REQUEST_METHOD': 'POST'},
                            headers={'Authorization':
                                     'AWS test:tester:hmac',
                                     'Date': self.get_date_header(),
                                     'x-amz-meta-foo': 'bar'})
        status, headers, body = self.call_swift3(req)
        fromstring(body, 'InitiateMultipartUploadResult')
        self.assertEqual(status.split()[0], '200')

        _, _, req_headers = self.swift.calls_with_headers[-1]
        self.assertEqual(req_headers.get('X-Object-Meta-Foo'), 'bar')

    @s3acl(s3acl_only=True)
    @patch('swift3.controllers.multi_upload.unique_id', lambda: 'X')
    def test_object_multipart_upload_initiate_s3acl(self):
        req = Request.blank('/bucket/object?uploads',
                            environ={'REQUEST_METHOD': 'POST'},
                            headers={'Authorization':
                                     'AWS test:tester:hmac',
                                     'Date': self.get_date_header(),
                                     'x-amz-acl': 'public-read',
                                     'x-amz-meta-foo': 'bar'})
        status, headers, body = self.call_swift3(req)
        fromstring(body, 'InitiateMultipartUploadResult')
        self.assertEqual(status.split()[0], '200')

        _, _, req_headers = self.swift.calls_with_headers[-1]
        self.assertEqual(req_headers.get('X-Object-Meta-Foo'), 'bar')
        tmpacl_header = req_headers.get(sysmeta_header('object', 'tmpacl'))
        self.assertTrue(tmpacl_header)
        acl_header = encode_acl('object',
                                ACLPublicRead(Owner('test:tester',
                                                    'test:tester')))
        self.assertEqual(acl_header.get(sysmeta_header('object', 'acl')),
                         tmpacl_header)

    @patch('swift3.controllers.multi_upload.unique_id', lambda: 'X')
    def test_object_multipart_upload_initiate_without_bucket(self):
        self.swift.register('HEAD', '/v1/AUTH_test/bucket',
                            swob.HTTPNotFound, {}, None)
        req = Request.blank('/bucket/object?uploads',
                            environ={'REQUEST_METHOD': 'POST'},
                            headers={'Authorization':
                                     'AWS test:tester:hmac',
                                     'Date': self.get_date_header()})
        status, headers, body = self.call_swift3(req)
        self.assertEqual(status.split()[0], '404')
        self.assertEqual(self._get_error_code(body), 'NoSuchBucket')

    @s3acl
    def test_object_multipart_upload_complete_error(self):
        malformed_xml = 'malformed_XML'
        req = Request.blank('/bucket/object?uploadId=X',
                            environ={'REQUEST_METHOD': 'POST'},
                            headers={'Authorization': 'AWS test:tester:hmac',
                                     'Date': self.get_date_header()},
                            body=malformed_xml)
        status, headers, body = self.call_swift3(req)
        self.assertEqual(self._get_error_code(body), 'MalformedXML')

        # without target bucket
        req = Request.blank('/nobucket/object?uploadId=X',
                            environ={'REQUEST_METHOD': 'POST'},
                            headers={'Authorization': 'AWS test:tester:hmac',
                                     'Date': self.get_date_header(), },
                            body=xml)
        with patch('swift3.request.get_container_info',
                   lambda x, y: {'status': 404}):
            self.swift.register('HEAD', '/v1/AUTH_test/nobucket',
                                swob.HTTPNotFound, {}, None)
            status, headers, body = self.call_swift3(req)
        self.assertEqual(self._get_error_code(body), 'NoSuchBucket')

    def test_object_multipart_upload_complete(self):
        req = Request.blank('/bucket/object?uploadId=X',
                            environ={'REQUEST_METHOD': 'POST'},
                            headers={'Authorization': 'AWS test:tester:hmac',
                                     'Date': self.get_date_header(), },
                            body=xml)
        status, headers, body = self.call_swift3(req)
<<<<<<< HEAD
        fromstring(body, 'CompleteMultipartUploadResult')
        self.assertEqual(status.split()[0], '200')
=======
        elem = fromstring(body, 'CompleteMultipartUploadResult')
        self.assertNotIn('Etag', headers)
        self.assertEqual(elem.find('ETag').text, '"object etag-N"')
        self.assertEquals(status.split()[0], '200')
>>>>>>> 9fcf3d13

        _, _, headers = self.swift.calls_with_headers[-2]
        self.assertEqual(headers.get('X-Object-Meta-Foo'), 'bar')
        self.assertEqual(headers.get('Content-Type'), 'baz/quux')

    def test_object_multipart_upload_complete_weird_host_name(self):
        # This happens via boto signature v4
        req = Request.blank('/bucket/object?uploadId=X',
                            environ={'REQUEST_METHOD': 'POST',
                                     'HTTP_HOST': 'localhost:8080:8080'},
                            headers={'Authorization': 'AWS test:tester:hmac',
                                     'Date': self.get_date_header(), },
                            body=xml)
        status, headers, body = self.call_swift3(req)
        fromstring(body, 'CompleteMultipartUploadResult')
        self.assertEqual(status.split()[0], '200')

        _, _, headers = self.swift.calls_with_headers[-2]
        self.assertEqual(headers.get('X-Object-Meta-Foo'), 'bar')

    def test_object_multipart_upload_complete_segment_too_small(self):
        msgs = [
            # pre-2.6.0 swift
            'Each segment, except the last, must be at least 1234 bytes.',
            # swift 2.6.0
            'Index 0: too small; each segment, except the last, must be '
            'at least 1234 bytes.',
            # swift 2.7.0+
            'Index 0: too small; each segment must be at least 1 byte.',
        ]

        for msg in msgs:
            req = Request.blank(
                '/bucket/object?uploadId=X',
                environ={'REQUEST_METHOD': 'POST'},
                headers={'Authorization': 'AWS test:tester:hmac',
                         'Date': self.get_date_header(), },
                body=xml)

            self.swift.register('PUT', '/v1/AUTH_test/bucket/object',
                                swob.HTTPBadRequest, {}, msg)
            status, headers, body = self.call_swift3(req)
            self.assertEqual(status.split()[0], '400')
            self.assertEqual(self._get_error_code(body), 'EntityTooSmall')
            self.assertEqual(self._get_error_message(body), msg)

        self.swift.clear_calls()
        CONF.min_segment_size = 5242880
        req = Request.blank(
            '/bucket/object?uploadId=X',
            environ={'REQUEST_METHOD': 'POST'},
            headers={'Authorization': 'AWS test:tester:hmac',
                     'Date': self.get_date_header(), },
            body=xml)

        status, headers, body = self.call_swift3(req)
        self.assertEqual(status.split()[0], '400')
        self.assertEqual(self._get_error_code(body), 'EntityTooSmall')
        self.assertEqual(self._get_error_message(body),
                         'Your proposed upload is smaller than the minimum '
                         'allowed object size.')
        self.assertNotIn('PUT', [method for method, _ in self.swift.calls])

    def test_object_multipart_upload_complete_single_zero_length_segment(self):
        segment_bucket = '/v1/AUTH_test/empty-bucket+segments'
        put_headers = {'etag': self.etag, 'last-modified': self.last_modified}

        object_list = [{
            'name': 'object/X/1',
            'last_modified': self.last_modified,
            'hash': 'd41d8cd98f00b204e9800998ecf8427e',
            'bytes': '0',
        }]

        self.swift.register('GET', segment_bucket, swob.HTTPOk, {},
                            json.dumps(object_list))
        self.swift.register('HEAD', '/v1/AUTH_test/empty-bucket',
                            swob.HTTPNoContent, {}, None)
        self.swift.register('HEAD', segment_bucket + '/object/X',
                            swob.HTTPOk, {'x-object-meta-foo': 'bar',
                                          'content-type': 'baz/quux'}, None)
        self.swift.register('PUT', '/v1/AUTH_test/empty-bucket/object',
                            swob.HTTPCreated, {}, None)
        self.swift.register('DELETE', segment_bucket + '/object/X/1',
                            swob.HTTPOk, {}, None)
        self.swift.register('DELETE', segment_bucket + '/object/X',
                            swob.HTTPOk, {}, None)

        xml = '<CompleteMultipartUpload>' \
            '<Part>' \
            '<PartNumber>1</PartNumber>' \
            '<ETag>d41d8cd98f00b204e9800998ecf8427e</ETag>' \
            '</Part>' \
            '</CompleteMultipartUpload>'

        req = Request.blank('/empty-bucket/object?uploadId=X',
                            environ={'REQUEST_METHOD': 'POST'},
                            headers={'Authorization': 'AWS test:tester:hmac',
                                     'Date': self.get_date_header(), },
                            body=xml)
        status, headers, body = self.call_swift3(req)
        fromstring(body, 'CompleteMultipartUploadResult')
        self.assertEqual(status.split()[0], '200')

        self.assertEqual(self.swift.calls, [
            ('HEAD', '/v1/AUTH_test/empty-bucket'),
            ('HEAD', '/v1/AUTH_test/empty-bucket+segments/object/X'),
            ('GET', '/v1/AUTH_test/empty-bucket+segments?delimiter=/&'
                    'format=json&prefix=object/X/'),
            # note the lack of multipart-manifest=put below
            ('PUT', '/v1/AUTH_test/empty-bucket/object'),
            ('DELETE', '/v1/AUTH_test/empty-bucket+segments/object/X/1'),
            ('DELETE', '/v1/AUTH_test/empty-bucket+segments/object/X'),
        ])
        _, _, put_headers = self.swift.calls_with_headers[-3]
        self.assertEqual(put_headers.get('X-Object-Meta-Foo'), 'bar')
        self.assertEqual(put_headers.get('Content-Type'), 'baz/quux')

    def test_object_multipart_upload_complete_double_zero_length_segment(self):
        segment_bucket = '/v1/AUTH_test/empty-bucket+segments'

        object_list = [{
            'name': 'object/X/1',
            'last_modified': self.last_modified,
            'hash': 'd41d8cd98f00b204e9800998ecf8427e',
            'bytes': '0',
        }, {
            'name': 'object/X/2',
            'last_modified': self.last_modified,
            'hash': 'd41d8cd98f00b204e9800998ecf8427e',
            'bytes': '0',
        }]

        self.swift.register('GET', segment_bucket, swob.HTTPOk, {},
                            json.dumps(object_list))
        self.swift.register('HEAD', '/v1/AUTH_test/empty-bucket',
                            swob.HTTPNoContent, {}, None)
        self.swift.register('HEAD', segment_bucket + '/object/X',
                            swob.HTTPOk, {'x-object-meta-foo': 'bar',
                                          'content-type': 'baz/quux'}, None)

        xml = '<CompleteMultipartUpload>' \
            '<Part>' \
            '<PartNumber>1</PartNumber>' \
            '<ETag>d41d8cd98f00b204e9800998ecf8427e</ETag>' \
            '</Part>' \
            '<Part>' \
            '<PartNumber>2</PartNumber>' \
            '<ETag>d41d8cd98f00b204e9800998ecf8427e</ETag>' \
            '</Part>' \
            '</CompleteMultipartUpload>'

        req = Request.blank('/empty-bucket/object?uploadId=X',
                            environ={'REQUEST_METHOD': 'POST'},
                            headers={'Authorization': 'AWS test:tester:hmac',
                                     'Date': self.get_date_header(), },
                            body=xml)
        status, headers, body = self.call_swift3(req)
        self.assertEqual(self._get_error_code(body), 'EntityTooSmall')
        self.assertEqual(status.split()[0], '400')

        self.assertEqual(self.swift.calls, [
            ('HEAD', '/v1/AUTH_test/empty-bucket'),
            ('HEAD', '/v1/AUTH_test/empty-bucket+segments/object/X'),
            ('GET', '/v1/AUTH_test/empty-bucket+segments?delimiter=/&'
                    'format=json&prefix=object/X/'),
        ])

    def test_object_multipart_upload_complete_zero_length_final_segment(self):
        segment_bucket = '/v1/AUTH_test/bucket+segments'

        object_list = [{
            'name': 'object/X/1',
            'last_modified': self.last_modified,
            'hash': 'some hash',
            'bytes': '100',
        }, {
            'name': 'object/X/2',
            'last_modified': self.last_modified,
            'hash': 'some other hash',
            'bytes': '1',
        }, {
            'name': 'object/X/3',
            'last_modified': self.last_modified,
            'hash': 'd41d8cd98f00b204e9800998ecf8427e',
            'bytes': '0',
        }]

        self.swift.register('GET', segment_bucket, swob.HTTPOk, {},
                            json.dumps(object_list))
        self.swift.register('HEAD', '/v1/AUTH_test/bucket',
                            swob.HTTPNoContent, {}, None)
        self.swift.register('HEAD', segment_bucket + '/object/X',
                            swob.HTTPOk, {'x-object-meta-foo': 'bar',
                                          'content-type': 'baz/quux'}, None)
        self.swift.register('DELETE', segment_bucket + '/object/X/3',
                            swob.HTTPNoContent, {}, None)

        xml = '<CompleteMultipartUpload>' \
            '<Part>' \
            '<PartNumber>1</PartNumber>' \
            '<ETag>some hash</ETag>' \
            '</Part>' \
            '<Part>' \
            '<PartNumber>2</PartNumber>' \
            '<ETag>some other hash</ETag>' \
            '</Part>' \
            '<Part>' \
            '<PartNumber>3</PartNumber>' \
            '<ETag>d41d8cd98f00b204e9800998ecf8427e</ETag>' \
            '</Part>' \
            '</CompleteMultipartUpload>'

        req = Request.blank('/bucket/object?uploadId=X',
                            environ={'REQUEST_METHOD': 'POST'},
                            headers={'Authorization': 'AWS test:tester:hmac',
                                     'Date': self.get_date_header(), },
                            body=xml)
        status, headers, body = self.call_swift3(req)
        self.assertEqual(status.split()[0], '200')

        self.assertEqual(self.swift.calls, [
            ('HEAD', '/v1/AUTH_test/bucket'),
            ('HEAD', '/v1/AUTH_test/bucket+segments/object/X'),
            ('GET', '/v1/AUTH_test/bucket+segments?delimiter=/&'
                    'format=json&prefix=object/X/'),
            ('PUT', '/v1/AUTH_test/bucket/object?multipart-manifest=put'),
            ('DELETE', '/v1/AUTH_test/bucket+segments/object/X/3'),
            ('DELETE', '/v1/AUTH_test/bucket+segments/object/X'),
        ])

    @s3acl(s3acl_only=True)
    def test_object_multipart_upload_complete_s3acl(self):
        acl_headers = encode_acl('object', ACLPublicRead(Owner('test:tester',
                                                               'test:tester')))
        headers = {}
        headers[sysmeta_header('object', 'tmpacl')] = \
            acl_headers.get(sysmeta_header('object', 'acl'))
        headers['X-Object-Meta-Foo'] = 'bar'
        headers['Content-Type'] = 'baz/quux'
        self.swift.register('HEAD', '/v1/AUTH_test/bucket+segments/object/X',
                            swob.HTTPOk, headers, None)
        req = Request.blank('/bucket/object?uploadId=X',
                            environ={'REQUEST_METHOD': 'POST'},
                            headers={'Authorization': 'AWS test:tester:hmac',
                                     'Date': self.get_date_header()},
                            body=xml)
        status, headers, body = self.call_swift3(req)
        fromstring(body, 'CompleteMultipartUploadResult')
        self.assertEqual(status.split()[0], '200')

        _, _, headers = self.swift.calls_with_headers[-2]
        self.assertEqual(headers.get('X-Object-Meta-Foo'), 'bar')
        self.assertEqual(headers.get('Content-Type'), 'baz/quux')
        self.assertEqual(tostring(ACLPublicRead(Owner('test:tester',
                                                      'test:tester')).elem()),
                         tostring(decode_acl('object', headers).elem()))

    @s3acl
    def test_object_multipart_upload_abort_error(self):
        req = Request.blank('/bucket/object?uploadId=invalid',
                            environ={'REQUEST_METHOD': 'DELETE'},
                            headers={'Authorization': 'AWS test:tester:hmac',
                                     'Date': self.get_date_header()})
        status, headers, body = self.call_swift3(req)
        self.assertEqual(self._get_error_code(body), 'NoSuchUpload')

        # without target bucket
        req = Request.blank('/nobucket/object?uploadId=X',
                            environ={'REQUEST_METHOD': 'DELETE'},
                            headers={'Authorization': 'AWS test:tester:hmac',
                                     'Date': self.get_date_header()})
        with patch('swift3.request.get_container_info',
                   lambda x, y: {'status': 404}):
            self.swift.register('HEAD', '/v1/AUTH_test/nobucket',
                                swob.HTTPNotFound, {}, None)
            status, headers, body = self.call_swift3(req)
        self.assertEqual(self._get_error_code(body), 'NoSuchBucket')

    @s3acl
    def test_object_multipart_upload_abort(self):
        req = Request.blank('/bucket/object?uploadId=X',
                            environ={'REQUEST_METHOD': 'DELETE'},
                            headers={'Authorization': 'AWS test:tester:hmac',
                                     'Date': self.get_date_header()})
        status, headers, body = self.call_swift3(req)
        self.assertEqual(status.split()[0], '204')

    @s3acl
    @patch('swift3.request.get_container_info', lambda x, y: {'status': 204})
    def test_object_upload_part_error(self):
        # without upload id
        req = Request.blank('/bucket/object?partNumber=1',
                            environ={'REQUEST_METHOD': 'PUT'},
                            headers={'Authorization': 'AWS test:tester:hmac',
                                     'Date': self.get_date_header()},
                            body='part object')
        status, headers, body = self.call_swift3(req)
        self.assertEqual(self._get_error_code(body), 'InvalidArgument')

        # invalid part number
        req = Request.blank('/bucket/object?partNumber=invalid&uploadId=X',
                            environ={'REQUEST_METHOD': 'PUT'},
                            headers={'Authorization': 'AWS test:tester:hmac',
                                     'Date': self.get_date_header()},
                            body='part object')
        status, headers, body = self.call_swift3(req)
        self.assertEqual(self._get_error_code(body), 'InvalidArgument')

        # part number must be > 0
        req = Request.blank('/bucket/object?partNumber=0&uploadId=X',
                            environ={'REQUEST_METHOD': 'PUT'},
                            headers={'Authorization': 'AWS test:tester:hmac',
                                     'Date': self.get_date_header()},
                            body='part object')
        status, headers, body = self.call_swift3(req)
        self.assertEqual(self._get_error_code(body), 'InvalidArgument')

        # part number must be < 1001
        req = Request.blank('/bucket/object?partNumber=1001&uploadId=X',
                            environ={'REQUEST_METHOD': 'PUT'},
                            headers={'Authorization': 'AWS test:tester:hmac',
                                     'Date': self.get_date_header()},
                            body='part object')
        status, headers, body = self.call_swift3(req)
        self.assertEqual(self._get_error_code(body), 'InvalidArgument')

        # without target bucket
        req = Request.blank('/nobucket/object?partNumber=1&uploadId=X',
                            environ={'REQUEST_METHOD': 'PUT'},
                            headers={'Authorization': 'AWS test:tester:hmac',
                                     'Date': self.get_date_header()},
                            body='part object')
        with patch('swift3.request.get_container_info',
                   lambda x, y: {'status': 404}):
            self.swift.register('HEAD', '/v1/AUTH_test/nobucket',
                                swob.HTTPNotFound, {}, None)
            status, headers, body = self.call_swift3(req)
        self.assertEqual(self._get_error_code(body), 'NoSuchBucket')

    @s3acl
    def test_object_upload_part(self):
        req = Request.blank('/bucket/object?partNumber=1&uploadId=X',
                            environ={'REQUEST_METHOD': 'PUT'},
                            headers={'Authorization': 'AWS test:tester:hmac',
                                     'Date': self.get_date_header()},
                            body='part object')
        status, headers, body = self.call_swift3(req)
        self.assertEqual(status.split()[0], '200')

    @s3acl
    def test_object_list_parts_error(self):
        req = Request.blank('/bucket/object?uploadId=invalid',
                            environ={'REQUEST_METHOD': 'GET'},
                            headers={'Authorization': 'AWS test:tester:hmac',
                                     'Date': self.get_date_header()})
        status, headers, body = self.call_swift3(req)
        self.assertEqual(self._get_error_code(body), 'NoSuchUpload')

        # without target bucket
        req = Request.blank('/nobucket/object?uploadId=X',
                            environ={'REQUEST_METHOD': 'GET'},
                            headers={'Authorization': 'AWS test:tester:hmac',
                                     'Date': self.get_date_header()})
        with patch('swift3.request.get_container_info',
                   lambda x, y: {'status': 404}):
            self.swift.register('HEAD', '/v1/AUTH_test/nobucket',
                                swob.HTTPNotFound, {}, None)
            status, headers, body = self.call_swift3(req)
        self.assertEqual(self._get_error_code(body), 'NoSuchBucket')

    @s3acl
    def test_object_list_parts(self):
        req = Request.blank('/bucket/object?uploadId=X',
                            environ={'REQUEST_METHOD': 'GET'},
                            headers={'Authorization': 'AWS test:tester:hmac',
                                     'Date': self.get_date_header()})
        status, headers, body = self.call_swift3(req)
        elem = fromstring(body, 'ListPartsResult')
        self.assertEqual(elem.find('Bucket').text, 'bucket')
        self.assertEqual(elem.find('Key').text, 'object')
        self.assertEqual(elem.find('UploadId').text, 'X')
        self.assertEqual(elem.find('Initiator/ID').text, 'test:tester')
        self.assertEqual(elem.find('Initiator/ID').text, 'test:tester')
        self.assertEqual(elem.find('Owner/ID').text, 'test:tester')
        self.assertEqual(elem.find('Owner/ID').text, 'test:tester')
        self.assertEqual(elem.find('StorageClass').text, 'STANDARD')
        self.assertEqual(elem.find('PartNumberMarker').text, '0')
        self.assertEqual(elem.find('NextPartNumberMarker').text, '2')
        self.assertEqual(elem.find('MaxParts').text, '1000')
        self.assertEqual(elem.find('IsTruncated').text, 'false')
        self.assertEqual(len(elem.findall('Part')), 2)
        for p in elem.findall('Part'):
            partnum = int(p.find('PartNumber').text)
            self.assertEqual(p.find('LastModified').text,
                             objects_template[partnum - 1][1][:-3]
                             + 'Z')
            self.assertEqual(p.find('ETag').text.strip(),
                             '"%s"' % objects_template[partnum - 1][2])
            self.assertEqual(p.find('Size').text,
                             str(objects_template[partnum - 1][3]))
        self.assertEqual(status.split()[0], '200')

    def test_object_list_parts_encoding_type(self):
        self.swift.register('HEAD', '/v1/AUTH_test/bucket+segments/object@@/X',
                            swob.HTTPOk, {}, None)
        req = Request.blank('/bucket/object@@?uploadId=X&encoding-type=url',
                            environ={'REQUEST_METHOD': 'GET'},
                            headers={'Authorization': 'AWS test:tester:hmac',
                                     'Date': self.get_date_header()})
        status, headers, body = self.call_swift3(req)
        elem = fromstring(body, 'ListPartsResult')
        self.assertEqual(elem.find('Key').text, quote('object@@'))
        self.assertEqual(elem.find('EncodingType').text, 'url')
        self.assertEqual(status.split()[0], '200')

    def test_object_list_parts_without_encoding_type(self):
        self.swift.register('HEAD', '/v1/AUTH_test/bucket+segments/object@@/X',
                            swob.HTTPOk, {}, None)
        req = Request.blank('/bucket/object@@?uploadId=X',
                            environ={'REQUEST_METHOD': 'GET'},
                            headers={'Authorization': 'AWS test:tester:hmac',
                                     'Date': self.get_date_header()})
        status, headers, body = self.call_swift3(req)
        elem = fromstring(body, 'ListPartsResult')
        self.assertEqual(elem.find('Key').text, 'object@@')
        self.assertEqual(status.split()[0], '200')

    def test_object_list_parts_encoding_type_error(self):
        req = Request.blank('/bucket/object?uploadId=X&encoding-type=xml',
                            environ={'REQUEST_METHOD': 'GET'},
                            headers={'Authorization': 'AWS test:tester:hmac',
                                     'Date': self.get_date_header()})
        status, headers, body = self.call_swift3(req)
        self.assertEqual(self._get_error_code(body), 'InvalidArgument')

    def test_object_list_parts_max_parts(self):
        req = Request.blank('/bucket/object?uploadId=X&max-parts=1',
                            environ={'REQUEST_METHOD': 'GET'},
                            headers={'Authorization': 'AWS test:tester:hmac',
                                     'Date': self.get_date_header()})
        status, headers, body = self.call_swift3(req)
        elem = fromstring(body, 'ListPartsResult')
        self.assertEqual(elem.find('IsTruncated').text, 'true')
        self.assertEqual(len(elem.findall('Part')), 1)
        self.assertEqual(status.split()[0], '200')

    def test_object_list_parts_str_max_parts(self):
        req = Request.blank('/bucket/object?uploadId=X&max-parts=invalid',
                            environ={'REQUEST_METHOD': 'GET'},
                            headers={'Authorization': 'AWS test:tester:hmac',
                                     'Date': self.get_date_header()})
        status, headers, body = self.call_swift3(req)
        self.assertEqual(self._get_error_code(body), 'InvalidArgument')

    def test_object_list_parts_negative_max_parts(self):
        req = Request.blank('/bucket/object?uploadId=X&max-parts=-1',
                            environ={'REQUEST_METHOD': 'GET'},
                            headers={'Authorization': 'AWS test:tester:hmac',
                                     'Date': self.get_date_header()})
        status, headers, body = self.call_swift3(req)
        self.assertEqual(self._get_error_code(body), 'InvalidArgument')

    def test_object_list_parts_over_max_parts(self):
        req = Request.blank('/bucket/object?uploadId=X&max-parts=%d' %
                            (CONF.max_parts_listing + 1),
                            environ={'REQUEST_METHOD': 'GET'},
                            headers={'Authorization': 'AWS test:tester:hmac',
                                     'Date': self.get_date_header()})
        status, headers, body = self.call_swift3(req)
        elem = fromstring(body, 'ListPartsResult')
        self.assertEqual(elem.find('Bucket').text, 'bucket')
        self.assertEqual(elem.find('Key').text, 'object')
        self.assertEqual(elem.find('UploadId').text, 'X')
        self.assertEqual(elem.find('Initiator/ID').text, 'test:tester')
        self.assertEqual(elem.find('Owner/ID').text, 'test:tester')
        self.assertEqual(elem.find('StorageClass').text, 'STANDARD')
        self.assertEqual(elem.find('PartNumberMarker').text, '0')
        self.assertEqual(elem.find('NextPartNumberMarker').text, '2')
        self.assertEqual(elem.find('MaxParts').text, '1000')
        self.assertEqual(elem.find('IsTruncated').text, 'false')
        self.assertEqual(len(elem.findall('Part')), 2)
        for p in elem.findall('Part'):
            partnum = int(p.find('PartNumber').text)
            self.assertEqual(p.find('LastModified').text,
                             objects_template[partnum - 1][1][:-3]
                             + 'Z')
            self.assertEqual(p.find('ETag').text,
                             '"%s"' % objects_template[partnum - 1][2])
            self.assertEqual(p.find('Size').text,
                             str(objects_template[partnum - 1][3]))
        self.assertEqual(status.split()[0], '200')

    def test_object_list_parts_over_max_32bit_int(self):
        req = Request.blank('/bucket/object?uploadId=X&max-parts=%d' %
                            (MAX_32BIT_INT + 1),
                            environ={'REQUEST_METHOD': 'GET'},
                            headers={'Authorization': 'AWS test:tester:hmac',
                                     'Date': self.get_date_header()})
        status, headers, body = self.call_swift3(req)
        self.assertEqual(self._get_error_code(body), 'InvalidArgument')

    def test_object_list_parts_with_part_number_marker(self):
        req = Request.blank('/bucket/object?uploadId=X&'
                            'part-number-marker=1',
                            environ={'REQUEST_METHOD': 'GET'},
                            headers={'Authorization': 'AWS test:tester:hmac',
                                     'Date': self.get_date_header()})
        status, headers, body = self.call_swift3(req)
        elem = fromstring(body, 'ListPartsResult')
        self.assertEqual(len(elem.findall('Part')), 1)
        self.assertEqual(elem.find('Part/PartNumber').text, '2')
        self.assertEqual(elem.find('PartNumberMarker').text, '1')
        self.assertEqual(status.split()[0], '200')

    def test_object_list_parts_str_part_number_marker(self):
        req = Request.blank('/bucket/object?uploadId=X&part-number-marker='
                            'invalid',
                            environ={'REQUEST_METHOD': 'GET'},
                            headers={'Authorization': 'AWS test:tester:hmac',
                                     'Date': self.get_date_header()})
        status, headers, body = self.call_swift3(req)
        self.assertEqual(self._get_error_code(body), 'InvalidArgument')

    def test_object_list_parts_negative_part_number_marker(self):
        req = Request.blank('/bucket/object?uploadId=X&part-number-marker='
                            '-1',
                            environ={'REQUEST_METHOD': 'GET'},
                            headers={'Authorization': 'AWS test:tester:hmac',
                                     'Date': self.get_date_header()})
        status, headers, body = self.call_swift3(req)
        self.assertEqual(self._get_error_code(body), 'InvalidArgument')

    def test_object_list_parts_over_part_number_marker(self):
        part_number_marker = str(CONF.max_upload_part_num + 1)
        req = Request.blank('/bucket/object?uploadId=X&'
                            'part-number-marker=%s' % part_number_marker,
                            environ={'REQUEST_METHOD': 'GET'},
                            headers={'Authorization': 'AWS test:tester:hmac',
                                     'Date': self.get_date_header()})
        status, headers, body = self.call_swift3(req)
        elem = fromstring(body, 'ListPartsResult')
        self.assertEqual(len(elem.findall('Part')), 0)
        self.assertEqual(elem.find('PartNumberMarker').text,
                         part_number_marker)
        self.assertEqual(status.split()[0], '200')

    def test_object_list_parts_over_max_32bit_int_part_number_marker(self):
        req = Request.blank('/bucket/object?uploadId=X&part-number-marker='
                            '%s' % ((MAX_32BIT_INT + 1)),
                            environ={'REQUEST_METHOD': 'GET'},
                            headers={'Authorization': 'AWS test:tester:hmac',
                                     'Date': self.get_date_header()})
        status, headers, body = self.call_swift3(req)
        self.assertEqual(self._get_error_code(body), 'InvalidArgument')

    def test_object_list_parts_same_max_marts_as_objects_num(self):
        req = Request.blank('/bucket/object?uploadId=X&max-parts=2',
                            environ={'REQUEST_METHOD': 'GET'},
                            headers={'Authorization': 'AWS test:tester:hmac',
                                     'Date': self.get_date_header()})
        status, headers, body = self.call_swift3(req)
        elem = fromstring(body, 'ListPartsResult')
        self.assertEqual(len(elem.findall('Part')), 2)
        self.assertEqual(status.split()[0], '200')

    def _test_for_s3acl(self, method, query, account, hasObj=True, body=None):
        path = '/bucket%s' % ('/object' + query if hasObj else query)
        req = Request.blank(path,
                            environ={'REQUEST_METHOD': method},
                            headers={'Authorization': 'AWS %s:hmac' % account,
                                     'Date': self.get_date_header()},
                            body=body)
        return self.call_swift3(req)

    @s3acl(s3acl_only=True)
    def test_upload_part_acl_without_permission(self):
        status, headers, body = \
            self._test_for_s3acl('PUT', '?partNumber=1&uploadId=X',
                                 'test:other')
        self.assertEqual(status.split()[0], '403')

    @s3acl(s3acl_only=True)
    def test_upload_part_acl_with_write_permission(self):
        status, headers, body = \
            self._test_for_s3acl('PUT', '?partNumber=1&uploadId=X',
                                 'test:write')
        self.assertEqual(status.split()[0], '200')

    @s3acl(s3acl_only=True)
    def test_upload_part_acl_with_fullcontrol_permission(self):
        status, headers, body = \
            self._test_for_s3acl('PUT', '?partNumber=1&uploadId=X',
                                 'test:full_control')
        self.assertEqual(status.split()[0], '200')

    @s3acl(s3acl_only=True)
    def test_list_multipart_uploads_acl_without_permission(self):
        status, headers, body = \
            self._test_for_s3acl('GET', '?uploads', 'test:other',
                                 hasObj=False)
        self.assertEqual(status.split()[0], '403')

    @s3acl(s3acl_only=True)
    def test_list_multipart_uploads_acl_with_read_permission(self):
        status, headers, body = \
            self._test_for_s3acl('GET', '?uploads', 'test:read',
                                 hasObj=False)
        self.assertEqual(status.split()[0], '200')

    @s3acl(s3acl_only=True)
    def test_list_multipart_uploads_acl_with_fullcontrol_permission(self):
        status, headers, body = \
            self._test_for_s3acl('GET', '?uploads', 'test:full_control',
                                 hasObj=False)
        self.assertEqual(status.split()[0], '200')

    @s3acl(s3acl_only=True)
    @patch('swift3.controllers.multi_upload.unique_id', lambda: 'X')
    def test_initiate_multipart_upload_acl_without_permission(self):
        status, headers, body = \
            self._test_for_s3acl('POST', '?uploads', 'test:other')
        self.assertEqual(status.split()[0], '403')

    @s3acl(s3acl_only=True)
    @patch('swift3.controllers.multi_upload.unique_id', lambda: 'X')
    def test_initiate_multipart_upload_acl_with_write_permission(self):
        status, headers, body = \
            self._test_for_s3acl('POST', '?uploads', 'test:write')
        self.assertEqual(status.split()[0], '200')

    @s3acl(s3acl_only=True)
    @patch('swift3.controllers.multi_upload.unique_id', lambda: 'X')
    def test_initiate_multipart_upload_acl_with_fullcontrol_permission(self):
        status, headers, body = \
            self._test_for_s3acl('POST', '?uploads', 'test:full_control')
        self.assertEqual(status.split()[0], '200')

    @s3acl(s3acl_only=True)
    def test_list_parts_acl_without_permission(self):
        status, headers, body = \
            self._test_for_s3acl('GET', '?uploadId=X', 'test:other')
        self.assertEqual(status.split()[0], '403')

    @s3acl(s3acl_only=True)
    def test_list_parts_acl_with_read_permission(self):
        status, headers, body = \
            self._test_for_s3acl('GET', '?uploadId=X', 'test:read')
        self.assertEqual(status.split()[0], '200')

    @s3acl(s3acl_only=True)
    def test_list_parts_acl_with_fullcontrol_permission(self):
        status, headers, body = \
            self._test_for_s3acl('GET', '?uploadId=X', 'test:full_control')
        self.assertEqual(status.split()[0], '200')

    @s3acl(s3acl_only=True)
    def test_abort_multipart_upload_acl_without_permission(self):
        status, headers, body = \
            self._test_for_s3acl('DELETE', '?uploadId=X', 'test:other')
        self.assertEqual(status.split()[0], '403')

    @s3acl(s3acl_only=True)
    def test_abort_multipart_upload_acl_with_write_permission(self):
        status, headers, body = \
            self._test_for_s3acl('DELETE', '?uploadId=X', 'test:write')
        self.assertEqual(status.split()[0], '204')

    @s3acl(s3acl_only=True)
    def test_abort_multipart_upload_acl_with_fullcontrol_permission(self):
        status, headers, body = \
            self._test_for_s3acl('DELETE', '?uploadId=X', 'test:full_control')
        self.assertEqual(status.split()[0], '204')

    @s3acl(s3acl_only=True)
    def test_complete_multipart_upload_acl_without_permission(self):
        status, headers, body = \
            self._test_for_s3acl('POST', '?uploadId=X', 'test:other',
                                 body=xml)
        self.assertEqual(status.split()[0], '403')

    @s3acl(s3acl_only=True)
    def test_complete_multipart_upload_acl_with_write_permission(self):
        status, headers, body = \
            self._test_for_s3acl('POST', '?uploadId=X', 'test:write',
                                 body=xml)
        self.assertEqual(status.split()[0], '200')

    @s3acl(s3acl_only=True)
    def test_complete_multipart_upload_acl_with_fullcontrol_permission(self):
        status, headers, body = \
            self._test_for_s3acl('POST', '?uploadId=X', 'test:full_control',
                                 body=xml)
        self.assertEqual(status.split()[0], '200')

    def _test_copy_for_s3acl(self, account, src_permission=None,
                             src_path='/src_bucket/src_obj', src_headers=None,
                             head_resp=swob.HTTPOk, put_header=None,
                             timestamp=None):
        owner = 'test:tester'
        grants = [Grant(User(account), src_permission)] \
            if src_permission else [Grant(User(owner), 'FULL_CONTROL')]
        src_o_headers = encode_acl('object', ACL(Owner(owner, owner), grants))
        src_o_headers.update({'last-modified': self.last_modified})
        src_o_headers.update(src_headers or {})
        self.swift.register('HEAD', '/v1/AUTH_test/%s' % src_path.lstrip('/'),
                            head_resp, src_o_headers, None)
        put_header = put_header or {}
        put_headers = {'Authorization': 'AWS %s:hmac' % account,
                       'Date': self.get_date_header(),
                       'X-Amz-Copy-Source': src_path}
        put_headers.update(put_header)
        req = Request.blank(
            '/bucket/object?partNumber=1&uploadId=X',
            environ={'REQUEST_METHOD': 'PUT'},
            headers=put_headers)
        timestamp = timestamp or time.time()
        with patch('swift3.utils.time.time', return_value=timestamp):
            return self.call_swift3(req)

    @s3acl
    def test_upload_part_copy(self):
        date_header = self.get_date_header()
        timestamp = mktime(date_header)
        last_modified = S3Timestamp(timestamp).s3xmlformat
        status, headers, body = self._test_copy_for_s3acl(
            'test:tester', put_header={'Date': date_header},
            timestamp=timestamp)
        self.assertEqual(status.split()[0], '200')
        self.assertEqual(headers['Content-Type'], 'application/xml')
        self.assertTrue(headers.get('etag') is None)
        elem = fromstring(body, 'CopyPartResult')
        self.assertEqual(elem.find('LastModified').text, last_modified)
        self.assertEqual(elem.find('ETag').text, '"%s"' % self.etag)

        _, _, headers = self.swift.calls_with_headers[-1]
        self.assertEqual(headers['X-Copy-From'], '/src_bucket/src_obj')
        self.assertEqual(headers['Content-Length'], '0')

    @s3acl(s3acl_only=True)
    def test_upload_part_copy_acl_with_owner_permission(self):
        status, headers, body = \
            self._test_copy_for_s3acl('test:tester')
        self.assertEqual(status.split()[0], '200')

    @s3acl(s3acl_only=True)
    def test_upload_part_copy_acl_without_permission(self):
        status, headers, body = \
            self._test_copy_for_s3acl('test:other', 'READ')
        self.assertEqual(status.split()[0], '403')

    @s3acl(s3acl_only=True)
    def test_upload_part_copy_acl_with_write_permission(self):
        status, headers, body = \
            self._test_copy_for_s3acl('test:write', 'READ')
        self.assertEqual(status.split()[0], '200')

    @s3acl(s3acl_only=True)
    def test_upload_part_copy_acl_with_fullcontrol_permission(self):
        status, headers, body = \
            self._test_copy_for_s3acl('test:full_control', 'READ')
        self.assertEqual(status.split()[0], '200')

    @s3acl(s3acl_only=True)
    def test_upload_part_copy_acl_without_src_permission(self):
        status, headers, body = \
            self._test_copy_for_s3acl('test:write', 'WRITE')
        self.assertEqual(status.split()[0], '403')

    @s3acl(s3acl_only=True)
    def test_upload_part_copy_acl_invalid_source(self):
        status, headers, body = \
            self._test_copy_for_s3acl('test:write', 'WRITE', '')
        self.assertEqual(status.split()[0], '400')

        status, headers, body = \
            self._test_copy_for_s3acl('test:write', 'WRITE', '/')
        self.assertEqual(status.split()[0], '400')

        status, headers, body = \
            self._test_copy_for_s3acl('test:write', 'WRITE', '/bucket')
        self.assertEqual(status.split()[0], '400')

        status, headers, body = \
            self._test_copy_for_s3acl('test:write', 'WRITE', '/bucket/')
        self.assertEqual(status.split()[0], '400')

    @s3acl
    def test_upload_part_copy_headers_error(self):
        account = 'test:tester'
        etag = '7dfa07a8e59ddbcd1dc84d4c4f82aea1'
        last_modified_since = 'Fri, 01 Apr 2014 12:00:00 GMT'

        header = {'X-Amz-Copy-Source-If-Match': etag}
        status, header, body = \
            self._test_copy_for_s3acl(account,
                                      head_resp=swob.HTTPPreconditionFailed,
                                      put_header=header)
        self.assertEqual(self._get_error_code(body), 'PreconditionFailed')

        header = {'X-Amz-Copy-Source-If-None-Match': etag}
        status, header, body = \
            self._test_copy_for_s3acl(account,
                                      head_resp=swob.HTTPNotModified,
                                      put_header=header)
        self.assertEqual(self._get_error_code(body), 'PreconditionFailed')

        header = {'X-Amz-Copy-Source-If-Modified-Since': last_modified_since}
        status, header, body = \
            self._test_copy_for_s3acl(account,
                                      head_resp=swob.HTTPNotModified,
                                      put_header=header)
        self.assertEqual(self._get_error_code(body), 'PreconditionFailed')

        header = \
            {'X-Amz-Copy-Source-If-Unmodified-Since': last_modified_since}
        status, header, body = \
            self._test_copy_for_s3acl(account,
                                      head_resp=swob.HTTPPreconditionFailed,
                                      put_header=header)
        self.assertEqual(self._get_error_code(body), 'PreconditionFailed')

    def test_upload_part_copy_headers_with_match(self):
        account = 'test:tester'
        etag = '7dfa07a8e59ddbcd1dc84d4c4f82aea1'
        last_modified_since = 'Fri, 01 Apr 2014 11:00:00 GMT'

        header = {'X-Amz-Copy-Source-If-Match': etag,
                  'X-Amz-Copy-Source-If-Modified-Since': last_modified_since}
        status, header, body = \
            self._test_copy_for_s3acl(account, put_header=header)

        self.assertEqual(status.split()[0], '200')

        self.assertEqual(len(self.swift.calls_with_headers), 4)
        _, _, headers = self.swift.calls_with_headers[-2]
        self.assertEqual(headers['If-Match'], etag)
        self.assertEqual(headers['If-Modified-Since'], last_modified_since)
        _, _, headers = self.swift.calls_with_headers[-1]
        self.assertTrue(headers.get('If-Match') is None)
        self.assertTrue(headers.get('If-Modified-Since') is None)
        _, _, headers = self.swift.calls_with_headers[0]
        self.assertTrue(headers.get('If-Match') is None)
        self.assertTrue(headers.get('If-Modified-Since') is None)

    @s3acl(s3acl_only=True)
    def test_upload_part_copy_headers_with_match_and_s3acl(self):
        account = 'test:tester'
        etag = '7dfa07a8e59ddbcd1dc84d4c4f82aea1'
        last_modified_since = 'Fri, 01 Apr 2014 11:00:00 GMT'

        header = {'X-Amz-Copy-Source-If-Match': etag,
                  'X-Amz-Copy-Source-If-Modified-Since': last_modified_since}
        status, header, body = \
            self._test_copy_for_s3acl(account, put_header=header)

        self.assertEqual(status.split()[0], '200')
        self.assertEqual(len(self.swift.calls_with_headers), 4)
        # Before the check of the copy source in the case of s3acl is valid,
        # Swift3 check the bucket write permissions and the object existence
        # of the destination.
        _, _, headers = self.swift.calls_with_headers[-3]
        self.assertTrue(headers.get('If-Match') is None)
        self.assertTrue(headers.get('If-Modified-Since') is None)
        _, _, headers = self.swift.calls_with_headers[-2]
        self.assertEqual(headers['If-Match'], etag)
        self.assertEqual(headers['If-Modified-Since'], last_modified_since)
        _, _, headers = self.swift.calls_with_headers[-1]
        self.assertTrue(headers.get('If-Match') is None)
        self.assertTrue(headers.get('If-Modified-Since') is None)
        _, _, headers = self.swift.calls_with_headers[0]
        self.assertTrue(headers.get('If-Match') is None)
        self.assertTrue(headers.get('If-Modified-Since') is None)

    def test_upload_part_copy_headers_with_not_match(self):
        account = 'test:tester'
        etag = '7dfa07a8e59ddbcd1dc84d4c4f82aea1'
        last_modified_since = 'Fri, 01 Apr 2014 12:00:00 GMT'

        header = {'X-Amz-Copy-Source-If-None-Match': etag,
                  'X-Amz-Copy-Source-If-Unmodified-Since': last_modified_since}
        status, header, body = \
            self._test_copy_for_s3acl(account, put_header=header)

        self.assertEqual(status.split()[0], '200')
        self.assertEqual(len(self.swift.calls_with_headers), 4)
        _, _, headers = self.swift.calls_with_headers[-2]
        self.assertEqual(headers['If-None-Match'], etag)
        self.assertEqual(headers['If-Unmodified-Since'], last_modified_since)
        _, _, headers = self.swift.calls_with_headers[-1]
        self.assertTrue(headers.get('If-None-Match') is None)
        self.assertTrue(headers.get('If-Unmodified-Since') is None)
        _, _, headers = self.swift.calls_with_headers[0]
        self.assertTrue(headers.get('If-None-Match') is None)
        self.assertTrue(headers.get('If-Unmodified-Since') is None)

    @s3acl(s3acl_only=True)
    def test_upload_part_copy_headers_with_not_match_and_s3acl(self):
        account = 'test:tester'
        etag = '7dfa07a8e59ddbcd1dc84d4c4f82aea1'
        last_modified_since = 'Fri, 01 Apr 2014 12:00:00 GMT'

        header = {'X-Amz-Copy-Source-If-None-Match': etag,
                  'X-Amz-Copy-Source-If-Unmodified-Since': last_modified_since}
        status, header, body = \
            self._test_copy_for_s3acl(account, put_header=header)

        self.assertEqual(status.split()[0], '200')
        self.assertEqual(len(self.swift.calls_with_headers), 4)
        # Before the check of the copy source in the case of s3acl is valid,
        # Swift3 check the bucket write permissions and the object existence
        # of the destination.
        _, _, headers = self.swift.calls_with_headers[-3]
        self.assertTrue(headers.get('If-Match') is None)
        self.assertTrue(headers.get('If-Modified-Since') is None)
        _, _, headers = self.swift.calls_with_headers[-2]
        self.assertEqual(headers['If-None-Match'], etag)
        self.assertEqual(headers['If-Unmodified-Since'], last_modified_since)
        self.assertTrue(headers.get('If-Match') is None)
        self.assertTrue(headers.get('If-Modified-Since') is None)
        _, _, headers = self.swift.calls_with_headers[-1]
        self.assertTrue(headers.get('If-None-Match') is None)
        self.assertTrue(headers.get('If-Unmodified-Since') is None)
        _, _, headers = self.swift.calls_with_headers[0]

    def test_upload_part_copy_range_unsatisfiable(self):
        account = 'test:tester'

        header = {'X-Amz-Copy-Source-Range': 'bytes=1000-'}
        status, header, body = self._test_copy_for_s3acl(
            account, src_headers={'Content-Length': '10'}, put_header=header)

        self.assertEqual(status.split()[0], '400')
        self.assertIn('Range specified is not valid for '
                      'source object of size: 10', body)

        self.assertEqual([
            ('HEAD', '/v1/AUTH_test/bucket'),
            ('HEAD', '/v1/AUTH_test/bucket+segments/object/X'),
            ('HEAD', '/v1/AUTH_test/src_bucket/src_obj'),
        ], self.swift.calls)

    def test_upload_part_copy_range_invalid(self):
        account = 'test:tester'

        header = {'X-Amz-Copy-Source-Range': '0-9'}
        status, header, body = \
            self._test_copy_for_s3acl(account, put_header=header)

        self.assertEqual(status.split()[0], '400', body)

        header = {'X-Amz-Copy-Source-Range': 'asdf'}
        status, header, body = \
            self._test_copy_for_s3acl(account, put_header=header)

        self.assertEqual(status.split()[0], '400', body)

    def test_upload_part_copy_range(self):
        account = 'test:tester'

        header = {'X-Amz-Copy-Source-Range': 'bytes=0-9'}
        status, header, body = self._test_copy_for_s3acl(
            account, src_headers={'Content-Length': '20'}, put_header=header)

        self.assertEqual(status.split()[0], '200', body)

        self.assertEqual([
            ('HEAD', '/v1/AUTH_test/bucket'),
            ('HEAD', '/v1/AUTH_test/bucket+segments/object/X'),
            ('HEAD', '/v1/AUTH_test/src_bucket/src_obj'),
            ('PUT', '/v1/AUTH_test/bucket+segments/object/X/1'),
        ], self.swift.calls)
        put_headers = self.swift.calls_with_headers[-1][2]
        self.assertEqual('bytes=0-9', put_headers['Range'])
        self.assertEqual('/src_bucket/src_obj', put_headers['X-Copy-From'])


class TestSwift3MultiUploadNonUTC(TestSwift3MultiUpload):
    def setUp(self):
        self.orig_tz = os.environ.get('TZ', '')
        os.environ['TZ'] = 'EST+05EDT,M4.1.0,M10.5.0'
        time.tzset()
        super(TestSwift3MultiUploadNonUTC, self).setUp()

    def tearDown(self):
        super(TestSwift3MultiUploadNonUTC, self).tearDown()
        os.environ['TZ'] = self.orig_tz
        time.tzset()

if __name__ == '__main__':
    unittest.main()<|MERGE_RESOLUTION|>--- conflicted
+++ resolved
@@ -629,15 +629,10 @@
                                      'Date': self.get_date_header(), },
                             body=xml)
         status, headers, body = self.call_swift3(req)
-<<<<<<< HEAD
-        fromstring(body, 'CompleteMultipartUploadResult')
-        self.assertEqual(status.split()[0], '200')
-=======
         elem = fromstring(body, 'CompleteMultipartUploadResult')
         self.assertNotIn('Etag', headers)
         self.assertEqual(elem.find('ETag').text, '"object etag-N"')
-        self.assertEquals(status.split()[0], '200')
->>>>>>> 9fcf3d13
+        self.assertEqual(status.split()[0], '200')
 
         _, _, headers = self.swift.calls_with_headers[-2]
         self.assertEqual(headers.get('X-Object-Meta-Foo'), 'bar')
