# Copyright (c) 2011 OpenStack, LLC.
#
# Licensed under the Apache License, Version 2.0 (the "License");
# you may not use this file except in compliance with the License.
# You may obtain a copy of the License at
#
#    http://www.apache.org/licenses/LICENSE-2.0
#
# Unless required by applicable law or agreed to in writing, software
# distributed under the License is distributed on an "AS IS" BASIS,
# WITHOUT WARRANTIES OR CONDITIONS OF ANY KIND, either express or
# implied.
# See the License for the specific language governing permissions and
# limitations under the License.

# flake8: noqa

import unittest
from datetime import datetime
import cgi
import hashlib
import urllib
import base64
import urllib

import xml.dom.minidom
import simplejson

from swift.common.swob import Request, Response, HTTPUnauthorized, \
    HTTPCreated, HTTPNoContent, HTTPAccepted, HTTPBadRequest, HTTPNotFound, \
    HTTPConflict, HTTPForbidden, HTTPRequestEntityTooLarge

from swift3 import middleware as swift3


class FakeApp(object):
    def __init__(self):
        self.app = self
        self.response_args = []

    def __call__(self, env, start_response):
        return "FAKE APP"

    def do_start_response(self, *args):
        self.response_args.extend(args)


class FakeAppService(FakeApp):
    def __init__(self, status=200):
        FakeApp.__init__(self)
        self.status = status
        self.buckets = (('apple', 1, 200), ('orange', 3, 430))

    def __call__(self, env, start_response):
        if self.status == 200:
            start_response(Response().status, [('Content-Type', 'text/xml')])
            json_pattern = ['"name":%s', '"count":%s', '"bytes":%s']
            json_pattern = '{' + ','.join(json_pattern) + '}'
            json_out = []
            for b in self.buckets:
                name = simplejson.dumps(b[0])
                json_out.append(json_pattern %
                                (name, b[1], b[2]))
            account_list = '[' + ','.join(json_out) + ']'
            return account_list
        elif self.status == 401:
            start_response(HTTPUnauthorized().status, [])
        elif self.status == 403:
            start_response(HTTPForbidden().status, [])
        else:
            start_response(HTTPBadRequest().status, [])
        return []


class FakeAppBucket(FakeApp):
    def __init__(self, status=200):
        FakeApp.__init__(self)
        self.status = status
        self.objects = (('rose', '2011-01-05T02:19:14.275290', 0, 303),
                        ('viola', '2011-01-05T02:19:14.275290', 0, 3909),
                        ('lily', '2011-01-05T02:19:14.275290', 0, 3909))

    def __call__(self, env, start_response):
        if env['REQUEST_METHOD'] == 'GET':
            if self.status == 200:
                start_response(Response().status,
                               [('Content-Type', 'text/xml')])
                json_pattern = ['"name":%s', '"last_modified":%s', '"hash":%s',
                                '"bytes":%s']
                json_pattern = '{' + ','.join(json_pattern) + '}'
                json_out = []
                for b in self.objects:
                    name = simplejson.dumps(b[0])
                    time = simplejson.dumps(b[1])
                    json_out.append(json_pattern %
                                    (name, time, b[2], b[3]))
                account_list = '[' + ','.join(json_out) + ']'
                return account_list
            elif self.status == 401:
                start_response(HTTPUnauthorized().status, [])
            elif self.status == 403:
                start_response(HTTPForbidden().status, [])
            elif self.status == 404:
                start_response(HTTPNotFound().status, [])
            else:
                start_response(HTTPBadRequest().status, [])
        elif env['REQUEST_METHOD'] == 'PUT':
            if self.status == 201:
                start_response(HTTPCreated().status, [])
            elif self.status == 401:
                start_response(HTTPUnauthorized().status, [])
            elif self.status == 403:
                start_response(HTTPForbidden().status, [])
            elif self.status == 202:
                start_response(HTTPAccepted().status, [])
            else:
                start_response(HTTPBadRequest().status, [])
        elif env['REQUEST_METHOD'] == 'POST':
            if self.status == 204:
                start_response(HTTPNoContent().status, [])
            else:
                start_response(HTTPBadRequest().status, [])
        elif env['REQUEST_METHOD'] == 'DELETE':
            if self.status == 204:
                start_response(HTTPNoContent().status, [])
            elif self.status == 401:
                start_response(HTTPUnauthorized().status, [])
            elif self.status == 403:
                start_response(HTTPForbidden().status, [])
            elif self.status == 404:
                start_response(HTTPNotFound().status, [])
            elif self.status == 409:
                start_response(HTTPConflict().status, [])
            else:
                start_response(HTTPBadRequest().status, [])
        return []


class FakeAppObject(FakeApp):
    def __init__(self, status=200):
        FakeApp.__init__(self)
        self.status = status
        self.object_body = 'hello'
        self.response_headers = {'Content-Type': 'text/html',
                                 'Content-Length': len(self.object_body),
                                 'x-object-meta-test': 'swift',
                                 'etag': '1b2cf535f27731c974343645a3985328',
                                 'last-modified': '2011-01-05T02:19:14.275290'}

    def __call__(self, env, start_response):
        req = Request(env)
        if env['REQUEST_METHOD'] == 'GET' or env['REQUEST_METHOD'] == 'HEAD':
            if self.status == 200:
                if 'HTTP_RANGE' in env:
                    resp = Response(request=req, body=self.object_body,
                                    conditional_response=True)
                    return resp(env, start_response)
                start_response(Response(request=req).status,
                               self.response_headers.items())
                if env['REQUEST_METHOD'] == 'GET':
                    return self.object_body
            elif self.status == 401:
                start_response(HTTPUnauthorized(request=req).status, [])
            elif self.status == 403:
                start_response(HTTPForbidden(request=req).status, [])
            elif self.status == 404:
                start_response(HTTPNotFound(request=req).status, [])
            else:
                start_response(HTTPBadRequest(request=req).status, [])
        elif env['REQUEST_METHOD'] == 'PUT':
            if self.status == 201:
                start_response(HTTPCreated(request=req).status,
                               [('etag', self.response_headers['etag'])])
            elif self.status == 401:
                start_response(HTTPUnauthorized(request=req).status, [])
            elif self.status == 403:
                start_response(HTTPForbidden(request=req).status, [])
            elif self.status == 404:
                start_response(HTTPNotFound(request=req).status, [])
            elif self.status == 413:
                start_response(HTTPRequestEntityTooLarge(request=req).status,
                               [])
            else:
                start_response(HTTPBadRequest(request=req).status, [])
        elif env['REQUEST_METHOD'] == 'DELETE':
            if self.status == 204:
                start_response(HTTPNoContent(request=req).status, [])
            elif self.status == 401:
                start_response(HTTPUnauthorized(request=req).status, [])
            elif self.status == 403:
                start_response(HTTPForbidden(request=req).status, [])
            elif self.status == 404:
                start_response(HTTPNotFound(request=req).status, [])
            else:
                start_response(HTTPBadRequest(request=req).status, [])
        return []


def start_response(*args):
    pass


class TestSwift3(unittest.TestCase):
    def setUp(self):
        self.app = swift3.filter_factory({})(FakeApp())

    def test_non_s3_request_passthrough(self):
        req = Request.blank('/something')
        resp = self.app(req.environ, start_response)
        self.assertEquals(resp, 'FAKE APP')

    def test_bad_format_authorization_no_info(self):
        req = Request.blank('/something',
                            headers={'Authorization': 'hoge'})
        resp = self.app(req.environ, start_response)
        dom = xml.dom.minidom.parseString("".join(resp))
        self.assertEquals(dom.firstChild.nodeName, 'Error')
        code = dom.getElementsByTagName('Code')[0].childNodes[0].nodeValue
        self.assertEquals(code, 'AccessDenied')

    def test_bad_format_authorization_with_bad_info(self):
        req = Request.blank('/something',
                            headers={'Authorization': 'AWS poge'})
        resp = self.app(req.environ, start_response)
        dom = xml.dom.minidom.parseString("".join(resp))
        self.assertEquals(dom.firstChild.nodeName, 'Error')
        code = dom.getElementsByTagName('Code')[0].childNodes[0].nodeValue
        self.assertEquals(code, 'InvalidArgument')

    def test_bad_method(self):
        req = Request.blank('/',
                            environ={'REQUEST_METHOD': 'PUT'},
                            headers={'Authorization': 'AWS test:tester:hmac'})
        resp = self.app(req.environ, start_response)
        dom = xml.dom.minidom.parseString("".join(resp))
        self.assertEquals(dom.firstChild.nodeName, 'Error')
        code = dom.getElementsByTagName('Code')[0].childNodes[0].nodeValue
        self.assertEquals(code, 'InvalidURI')

    def _test_method_error(self, cl, method, path, status, headers={}):
        local_app = swift3.filter_factory({})(cl(status))
        headers.update({'Authorization': 'AWS test:tester:hmac'})
        req = Request.blank(path, environ={'REQUEST_METHOD': method},
                            headers=headers)
        resp = local_app(req.environ, start_response)
        dom = xml.dom.minidom.parseString("".join(resp))
        self.assertEquals(dom.firstChild.nodeName, 'Error')
        return dom.getElementsByTagName('Code')[0].childNodes[0].nodeValue

    def test_service_GET_error(self):
        code = self._test_method_error(FakeAppService, 'GET', '/', 401)
        self.assertEquals(code, 'AccessDenied')
        code = self._test_method_error(FakeAppService, 'GET', '/', 403)
        self.assertEquals(code, 'AccessDenied')
        code = self._test_method_error(FakeAppService, 'GET', '/', 0)
        self.assertEquals(code, 'InvalidURI')

    def test_service_GET(self):
        local_app = swift3.filter_factory({})(FakeAppService())
        req = Request.blank('/',
                            environ={'REQUEST_METHOD': 'GET'},
                            headers={'Authorization': 'AWS test:tester:hmac'})
        resp = local_app(req.environ, local_app.app.do_start_response)
        self.assertEquals(local_app.app.response_args[0].split()[0], '200')

        dom = xml.dom.minidom.parseString("".join(resp))
        self.assertEquals(dom.firstChild.nodeName, 'ListAllMyBucketsResult')

        buckets = [n for n in dom.getElementsByTagName('Bucket')]
        listing = [n for n in buckets[0].childNodes if n.nodeName != '#text']
        self.assertEquals(len(listing), 2)

        names = []
        for b in buckets:
            if b.childNodes[0].nodeName == 'Name':
                names.append(b.childNodes[0].childNodes[0].nodeValue)

        self.assertEquals(len(names), len(FakeAppService().buckets))
        for i in FakeAppService().buckets:
            self.assertTrue(i[0] in names)

    def test_bucket_GET_error(self):
        code = self._test_method_error(FakeAppBucket, 'GET', '/bucket', 401)
        self.assertEquals(code, 'AccessDenied')
        code = self._test_method_error(FakeAppBucket, 'GET', '/bucket', 403)
        self.assertEquals(code, 'AccessDenied')
        code = self._test_method_error(FakeAppBucket, 'GET', '/bucket', 404)
        self.assertEquals(code, 'NoSuchBucket')
        code = self._test_method_error(FakeAppBucket, 'GET', '/bucket', 0)
        self.assertEquals(code, 'InvalidURI')

    def test_bucket_GET(self):
        local_app = swift3.filter_factory({})(FakeAppBucket())
        bucket_name = 'junk'
        req = Request.blank('/%s' % bucket_name,
                            environ={'REQUEST_METHOD': 'GET'},
                            headers={'Authorization': 'AWS test:tester:hmac'})
        resp = local_app(req.environ, local_app.app.do_start_response)
        self.assertEquals(local_app.app.response_args[0].split()[0], '200')

        dom = xml.dom.minidom.parseString("".join(resp))
        self.assertEquals(dom.firstChild.nodeName, 'ListBucketResult')
        name = dom.getElementsByTagName('Name')[0].childNodes[0].nodeValue
        self.assertEquals(name, bucket_name)

        objects = [n for n in dom.getElementsByTagName('Contents')]

        names = []
        for o in objects:
            if o.childNodes[0].nodeName == 'Key':
                names.append(o.childNodes[0].childNodes[0].nodeValue)
            if o.childNodes[1].nodeName == 'LastModified':
                self.assertTrue(
                    o.childNodes[1].childNodes[0].nodeValue.endswith('Z'))

        self.assertEquals(len(names), len(FakeAppBucket().objects))
        for i in FakeAppBucket().objects:
            self.assertTrue(i[0] in names)

    def test_bucket_GET_is_truncated(self):
        local_app = swift3.filter_factory({})(FakeAppBucket())
        bucket_name = 'junk'

        req = Request.blank('/%s' % bucket_name,
                environ={'REQUEST_METHOD': 'GET',
                         'QUERY_STRING': 'max-keys=3'},
                headers={'Authorization': 'AWS test:tester:hmac'})
        resp = local_app(req.environ, local_app.app.do_start_response)
        dom = xml.dom.minidom.parseString("".join(resp))
        self.assertEquals(dom.getElementsByTagName('IsTruncated')[0].
                childNodes[0].nodeValue, 'false')

        req = Request.blank('/%s' % bucket_name,
                environ={'REQUEST_METHOD': 'GET',
                         'QUERY_STRING': 'max-keys=2'},
                headers={'Authorization': 'AWS test:tester:hmac'})
        resp = local_app(req.environ, local_app.app.do_start_response)
        dom = xml.dom.minidom.parseString("".join(resp))
        self.assertEquals(dom.getElementsByTagName('IsTruncated')[0].
                childNodes[0].nodeValue, 'true')

    def test_bucket_GET_max_keys(self):
        class FakeApp(object):
            def __call__(self, env, start_response):
                self.query_string = env['QUERY_STRING']
                start_response('200 OK', [])
                return '[]'
        fake_app = FakeApp()
        local_app = swift3.filter_factory({})(fake_app)
        bucket_name = 'junk'

        req = Request.blank('/%s' % bucket_name,
                environ={'REQUEST_METHOD': 'GET',
                         'QUERY_STRING': 'max-keys=5'},
                headers={'Authorization': 'AWS test:tester:hmac'})
        resp = local_app(req.environ, lambda *args: None)
        dom = xml.dom.minidom.parseString("".join(resp))
        self.assertEquals(dom.getElementsByTagName('MaxKeys')[0].
                childNodes[0].nodeValue, '5')
        args = dict(cgi.parse_qsl(fake_app.query_string))
        self.assert_(args['limit'] == '6')

        req = Request.blank('/%s' % bucket_name,
                environ={'REQUEST_METHOD': 'GET',
                         'QUERY_STRING': 'max-keys=5000'},
                headers={'Authorization': 'AWS test:tester:hmac'})
        resp = local_app(req.environ, lambda *args: None)
        dom = xml.dom.minidom.parseString("".join(resp))
        self.assertEquals(dom.getElementsByTagName('MaxKeys')[0].
                childNodes[0].nodeValue, '1000')
        args = dict(cgi.parse_qsl(fake_app.query_string))
        self.assertEquals(args['limit'], '1001')

    def test_bucket_GET_passthroughs(self):
        class FakeApp(object):
            def __call__(self, env, start_response):
                self.query_string = env['QUERY_STRING']
                start_response('200 OK', [])
                return '[]'
        fake_app = FakeApp()
        local_app = swift3.filter_factory({})(fake_app)
        bucket_name = 'junk'
        req = Request.blank('/%s' % bucket_name,
                environ={'REQUEST_METHOD': 'GET', 'QUERY_STRING':
                         'delimiter=a&marker=b&prefix=c'},
                headers={'Authorization': 'AWS test:tester:hmac'})
        resp = local_app(req.environ, lambda *args: None)
        dom = xml.dom.minidom.parseString("".join(resp))
        self.assertEquals(dom.getElementsByTagName('Prefix')[0].
                childNodes[0].nodeValue, 'c')
        self.assertEquals(dom.getElementsByTagName('Marker')[0].
                childNodes[0].nodeValue, 'b')
        self.assertEquals(dom.getElementsByTagName('Delimiter')[0].
                childNodes[0].nodeValue, 'a')
        args = dict(cgi.parse_qsl(fake_app.query_string))
        self.assertEquals(args['delimiter'], 'a')
        self.assertEquals(args['marker'], 'b')
        self.assertEquals(args['prefix'], 'c')

    def test_bucket_PUT_error(self):
        code = self._test_method_error(FakeAppBucket, 'PUT', '/bucket', 201,
                                       headers={'Content-Length': 'a'})
        self.assertEqual(code, 'InvalidArgument')
        code = self._test_method_error(FakeAppBucket, 'PUT', '/bucket', 201,
                                       headers={'Content-Length': '-1'})
        self.assertEqual(code, 'InvalidArgument')
        code = self._test_method_error(FakeAppBucket, 'PUT', '/bucket', 401)
        self.assertEquals(code, 'AccessDenied')
        code = self._test_method_error(FakeAppBucket, 'PUT', '/bucket', 403)
        self.assertEquals(code, 'AccessDenied')
        # S3 doesn't allow a PUT to an already-existing bucket with no ACL
        # header and no "acl" query param
        code = self._test_method_error(FakeAppBucket, 'PUT', '/bucket', 202)
        self.assertEquals(code, 'BucketAlreadyExists')
        # S3 doesn't allow a PUT to an already-existing bucket with ONLY the
        # canned-acl header (and no "acl" query param)
        code = self._test_method_error(FakeAppBucket, 'PUT', '/bucket', 202,
                                       {'X-Amz-Acl': 'public-read'})
        self.assertEquals(code, 'BucketAlreadyExists')
        code = self._test_method_error(FakeAppBucket, 'PUT', '/bucket', 0)
        self.assertEquals(code, 'InvalidURI')

    def test_bucket_PUT(self):
        local_app = swift3.filter_factory({})(FakeAppBucket(201))
        req = Request.blank('/bucket',
                            environ={'REQUEST_METHOD': 'PUT'},
                            headers={'Authorization': 'AWS test:tester:hmac'})
        resp = local_app(req.environ, local_app.app.do_start_response)
        self.assertEquals(local_app.app.response_args[0].split()[0], '200')

    def test_bucket_PUT_acl_to_existing_container(self):
        local_app = swift3.filter_factory({})(FakeAppBucket(204))
        req = Request.blank('/bucket?acl',
                            environ={'REQUEST_METHOD': 'PUT'},
                            headers={
                                'Authorization': 'AWS test:tester:hmac',
                                'X-Amz-Acl': 'public-read'})
        resp = local_app(req.environ, local_app.app.do_start_response)
        self.assertEquals(local_app.app.response_args[0].split()[0], '200')

    def test_bucket_DELETE_error(self):
        code = self._test_method_error(FakeAppBucket, 'DELETE', '/bucket', 401)
        self.assertEquals(code, 'AccessDenied')
        code = self._test_method_error(FakeAppBucket, 'DELETE', '/bucket', 403)
        self.assertEquals(code, 'AccessDenied')
        code = self._test_method_error(FakeAppBucket, 'DELETE', '/bucket', 404)
        self.assertEquals(code, 'NoSuchBucket')
        code = self._test_method_error(FakeAppBucket, 'DELETE', '/bucket', 409)
        self.assertEquals(code, 'BucketNotEmpty')
        code = self._test_method_error(FakeAppBucket, 'DELETE', '/bucket', 0)
        self.assertEquals(code, 'InvalidURI')

    def test_bucket_DELETE(self):
        local_app = swift3.filter_factory({})(FakeAppBucket(204))
        req = Request.blank('/bucket',
                            environ={'REQUEST_METHOD': 'DELETE'},
                            headers={'Authorization': 'AWS test:tester:hmac'})
        resp = local_app(req.environ, local_app.app.do_start_response)
        self.assertEquals(local_app.app.response_args[0].split()[0], '204')

    def _check_acl(self, owner, resp):
<<<<<<< HEAD
        xml_string = ''.join(resp)
        import sys; print >>sys.stderr, 'xml_string: %s' % xml_string
        dom = xml.dom.minidom.parseString(xml_string)
=======
        dom = xml.dom.minidom.parseString(''.join(resp))
>>>>>>> 2a1d15c1
        self.assertEquals(dom.firstChild.nodeName, 'AccessControlPolicy')
        name = dom.getElementsByTagName('Permission')[0].childNodes[0].nodeValue
        self.assertEquals(name, 'FULL_CONTROL')
        name = dom.getElementsByTagName('ID')[0].childNodes[0].nodeValue
        self.assertEquals(name, owner)

    def test_bucket_acl_GET(self):
        local_app = swift3.filter_factory({})(FakeAppBucket())
        bucket_name = 'junk'
        req = Request.blank('/%s?acl' % bucket_name,
                            environ={'REQUEST_METHOD': 'GET'},
                            headers={'Authorization': 'AWS test:tester:hmac'})
        resp = local_app(req.environ, local_app.app.do_start_response)
        self._check_acl('test:tester', resp)

    def test_bucket_versioning_GET(self):
        local_app = swift3.filter_factory({})(FakeAppBucket())
        bucket_name = 'junk'
        req = Request.blank('/%s?versioning' % bucket_name,
                            environ={'REQUEST_METHOD': 'GET'},
                            headers={'Authorization': 'AWS test:tester:hmac'})
        resp = local_app(req.environ, local_app.app.do_start_response)
        dom = xml.dom.minidom.parseString("".join(resp))
        self.assertEquals(dom.firstChild.nodeName, 'VersioningConfiguration')

    def _test_object_GETorHEAD(self, method):
        local_app = swift3.filter_factory({})(FakeAppObject())
        req = Request.blank('/bucket/object',
                            environ={'REQUEST_METHOD': method},
                            headers={'Authorization': 'AWS test:tester:hmac'})
        resp = local_app(req.environ, local_app.app.do_start_response)
        self.assertEquals(local_app.app.response_args[0].split()[0], '200')

        headers = dict((k.lower(), v) for k, v in
            local_app.app.response_args[1])
        for key, val in local_app.app.response_headers.iteritems():
            if key in ('content-length', 'content-type', 'content-encoding',
                       'etag', 'last-modified'):
                self.assertTrue(key in headers)
                self.assertEquals(headers[key], val)

            elif key.startswith('x-object-meta-'):
                self.assertTrue('x-amz-meta-' + key[14:] in headers)
                self.assertEquals(headers['x-amz-meta-' + key[14:]], val)

        if method == 'GET':
            self.assertEquals(''.join(resp), local_app.app.object_body)
        else:
            self.assertEquals(''.join(resp), '')

    def test_object_HEAD(self):
        self._test_object_GETorHEAD('HEAD')

    def test_object_GET_error(self):
        code = self._test_method_error(FakeAppObject, 'GET',
                                       '/bucket/object', 401)
        self.assertEquals(code, 'AccessDenied')
        code = self._test_method_error(FakeAppObject, 'GET',
                                       '/bucket/object', 403)
        self.assertEquals(code, 'AccessDenied')
        code = self._test_method_error(FakeAppObject, 'GET',
                                       '/bucket/object', 404)
        self.assertEquals(code, 'NoSuchKey')
        code = self._test_method_error(FakeAppObject, 'GET',
                                       '/bucket/object', 0)
        self.assertEquals(code, 'InvalidURI')

    def test_object_GET(self):
        self._test_object_GETorHEAD('GET')

    def test_object_GET_Range(self):
        local_app = swift3.filter_factory({})(FakeAppObject())
        req = Request.blank('/bucket/object',
                            environ={'REQUEST_METHOD': 'GET'},
                            headers={'Authorization': 'AWS test:tester:hmac',
                                     'Range': 'bytes=0-3'})
        resp = local_app(req.environ, local_app.app.do_start_response)
        self.assertEquals(local_app.app.response_args[0].split()[0], '206')

        headers = dict((k.lower(), v) for k, v in
            local_app.app.response_args[1])
        self.assertTrue('content-range' in  headers)
        self.assertTrue(headers['content-range'].startswith('bytes 0-3'))

    def test_object_PUT_error(self):
        code = self._test_method_error(FakeAppObject, 'PUT',
                                       '/bucket/object', 401)
        self.assertEquals(code, 'AccessDenied')
        code = self._test_method_error(FakeAppObject, 'PUT',
                                       '/bucket/object', 403)
        self.assertEquals(code, 'AccessDenied')
        code = self._test_method_error(FakeAppObject, 'PUT',
                                       '/bucket/object', 404)
        self.assertEquals(code, 'NoSuchBucket')
        code = self._test_method_error(FakeAppObject, 'PUT',
                                       '/bucket/object', 413)
        self.assertEquals(code, 'EntityTooLarge')
        code = self._test_method_error(FakeAppObject, 'PUT',
                                       '/bucket/object', 0)
        self.assertEquals(code, 'InvalidURI')

    def test_object_PUT(self):
        local_app = swift3.filter_factory({})(FakeAppObject(201))
        req = Request.blank('/bucket/object',
                            environ={'REQUEST_METHOD': 'PUT'},
                            headers={'Authorization': 'AWS test:tester:hmac',
                                     'x-amz-storage-class': 'REDUCED_REDUNDANCY',
                                     'Content-MD5': 'Gyz1NfJ3Mcl0NDZFo5hTKA=='})
        req.date = datetime.utcnow()
        req.content_type = 'text/plain'
        resp = local_app(req.environ, local_app.app.do_start_response)
        self.assertEquals(local_app.app.response_args[0].split()[0], '200')

        headers = dict((k.lower(), v) for k, v in
            local_app.app.response_args[1])
        self.assertEquals(headers['etag'],
                          "\"%s\"" % local_app.app.response_headers['etag'])

    def test_object_PUT_headers(self):
        class FakeApp(object):
            def __call__(self, env, start_response):
                self.req = Request(env)
                start_response('201 OK', [])
                return []
        app = FakeApp()
        local_app = swift3.filter_factory({})(app)
        req = Request.blank('/bucket/object',
                        environ={'REQUEST_METHOD': 'PUT'},
                        headers={'Authorization': 'AWS test:tester:hmac',
                                 'X-Amz-Storage-Class': 'REDUCED_REDUNDANCY',
                                 'X-Amz-Meta-Something': 'oh hai',
                                 'X-Amz-Copy-Source': '/some/source',
                                 'Content-MD5': 'ffoHqOWd280dyE1MT4KuoQ=='})
        req.date = datetime.utcnow()
        req.content_type = 'text/plain'
        resp = local_app(req.environ, lambda *args: None)
        self.assertEquals(app.req.headers['ETag'],
                    '7dfa07a8e59ddbcd1dc84d4c4f82aea1')
        self.assertEquals(app.req.headers['X-Object-Meta-Something'], 'oh hai')
        self.assertEquals(app.req.headers['X-Copy-From'], '/some/source')

    def test_object_DELETE_error(self):
        code = self._test_method_error(FakeAppObject, 'DELETE',
                                       '/bucket/object', 401)
        self.assertEquals(code, 'AccessDenied')
        code = self._test_method_error(FakeAppObject, 'DELETE',
                                       '/bucket/object', 403)
        self.assertEquals(code, 'AccessDenied')
        code = self._test_method_error(FakeAppObject, 'DELETE',
                                       '/bucket/object', 404)
        self.assertEquals(code, 'NoSuchKey')
        code = self._test_method_error(FakeAppObject, 'DELETE',
                                       '/bucket/object', 0)
        self.assertEquals(code, 'InvalidURI')

    def test_object_DELETE(self):
        local_app = swift3.filter_factory({})(FakeAppObject(204))
        req = Request.blank('/bucket/object',
                            environ={'REQUEST_METHOD': 'DELETE'},
                            headers={'Authorization': 'AWS test:tester:hmac'})
        resp = local_app(req.environ, local_app.app.do_start_response)
        self.assertEquals(local_app.app.response_args[0].split()[0], '204')

    def test_object_multi_DELETE(self):
        local_app = swift3.filter_factory({})(FakeAppBucket())
        body = '<?xml version="1.0" encoding="UTF-8"?> \
                <Delete>\
                  <Object>\
                    <Key>Key1</Key>\
                  </Object>\
                  <Object>\
                    <Key>Key2</Key>\
                  </Object>\
                </Delete>'
        req = Request.blank('/bucket?delete',
                            environ={'REQUEST_METHOD': 'POST'},
                            headers={'Authorization': 'AWS test:tester:hmac'},
                            body=body)
        req.date = datetime.now()
        req.content_type = 'text/plain'
        resp = local_app(req.environ, local_app.app.do_start_response)
        self.assertEquals(local_app.app.response_args[0].split()[0], '200')

    def test_object_acl_GET(self):
        local_app = swift3.filter_factory({})(FakeAppObject())
        req = Request.blank('/bucket/object?acl',
                            environ={'REQUEST_METHOD': 'GET'},
                            headers={'Authorization': 'AWS test:tester:hmac'})
        resp = local_app(req.environ, local_app.app.do_start_response)
        self._check_acl('test:tester', resp)

    def test_canonical_string(self):
        """
        The hashes here were generated by running the same requests against
        boto.utils.canonical_string
        """
        def verify(hash, path, headers):
            req = Request.blank(path, headers=headers)
            self.assertEquals(hash,
                    hashlib.md5(swift3.canonical_string(req)).hexdigest())

        verify('6dd08c75e42190a1ce9468d1fd2eb787', '/bucket/object',
                {'Content-Type': 'text/plain', 'X-Amz-Something': 'test',
                 'Date': 'whatever'})

        verify('c8447135da232ae7517328f3429df481', '/bucket/object',
                {'Content-Type': 'text/plain', 'X-Amz-Something': 'test'})

        verify('bf49304103a4de5c325dce6384f2a4a2', '/bucket/object',
                {'content-type': 'text/plain'})

        verify('be01bd15d8d47f9fe5e2d9248cc6f180', '/bucket/object', {})

        verify('8d28cc4b8322211f6cc003256cd9439e', 'bucket/object',
                {'Content-MD5': 'somestuff'})

        verify('a822deb31213ad09af37b5a7fe59e55e', '/bucket/object?acl', {})

        verify('cce5dd1016595cb706c93f28d3eaa18f', '/bucket/object',
                {'Content-Type': 'text/plain', 'X-Amz-A': 'test',
                 'X-Amz-Z': 'whatever', 'X-Amz-B': 'lalala',
                 'X-Amz-Y': 'lalalalalalala'})

        verify('7506d97002c7d2de922cc0ec34af8846', '/bucket/object',
                {'Content-Type': None, 'X-Amz-Something': 'test'})

        verify('28f76d6162444a193b612cd6cb20e0be', '/bucket/object',
                {'Content-Type': None,
                 'X-Amz-Date': 'Mon, 11 Jul 2011 10:52:57 +0000',
                 'Date': 'Tue, 12 Jul 2011 10:52:57 +0000'})

        verify('ed6971e3eca5af4ee361f05d7c272e49', '/bucket/object',
                {'Content-Type': None,
                 'Date': 'Tue, 12 Jul 2011 10:52:57 +0000'})

        req1 = Request.blank('/', headers=
                {'Content-Type': None, 'X-Amz-Something': 'test'})
        req2 = Request.blank('/', headers=
                {'Content-Type': '', 'X-Amz-Something': 'test'})
        req3 = Request.blank('/', headers={'X-Amz-Something': 'test'})

        self.assertEquals(swift3.canonical_string(req1),
                swift3.canonical_string(req2))
        self.assertEquals(swift3.canonical_string(req2),
                swift3.canonical_string(req3))

    def test_signed_urls(self):
        class FakeApp(object):
            def __call__(self, env, start_response):
                self.req = Request(env)
                start_response('200 OK', [])
                return []
        app = FakeApp()
        local_app = swift3.filter_factory({})(app)
        dt = datetime.utcnow()
        dt_formatted = dt.strftime("%a, %d %b %Y %H:%M:%S GMT")
        req = Request.blank(
            '/bucket/object?Signature=X&Expires=%s&AWSAccessKeyId=Z' % (
                urllib.quote(dt_formatted)),
            environ={'REQUEST_METHOD': 'GET'})
        req.date = dt
        req.content_type = 'text/plain'
        resp = local_app(req.environ, lambda *args: None)
        self.assertEquals(app.req.headers['Authorization'], 'AWS Z:X')
        self.assertEquals(app.req.headers['Date'], dt_formatted)

    def test_token_generation(self):
        req = Request.blank('/bucket/object?uploadId=123456789abcdef'
                            '&partNumber=1',
                            environ={'REQUEST_METHOD': 'PUT'})
        req.headers['Authorization'] = 'AWS X:Y'
        resp = self.app(req.environ, start_response)
        self.assertEquals(base64.urlsafe_b64decode(
                              req.headers['X-Auth-Token']),
                              'PUT\n\n\n/bucket/object?partNumber=1'
                              '&uploadId=123456789abcdef')

if __name__ == '__main__':
    unittest.main()<|MERGE_RESOLUTION|>--- conflicted
+++ resolved
@@ -459,13 +459,7 @@
         self.assertEquals(local_app.app.response_args[0].split()[0], '204')
 
     def _check_acl(self, owner, resp):
-<<<<<<< HEAD
-        xml_string = ''.join(resp)
-        import sys; print >>sys.stderr, 'xml_string: %s' % xml_string
-        dom = xml.dom.minidom.parseString(xml_string)
-=======
         dom = xml.dom.minidom.parseString(''.join(resp))
->>>>>>> 2a1d15c1
         self.assertEquals(dom.firstChild.nodeName, 'AccessControlPolicy')
         name = dom.getElementsByTagName('Permission')[0].childNodes[0].nodeValue
         self.assertEquals(name, 'FULL_CONTROL')
